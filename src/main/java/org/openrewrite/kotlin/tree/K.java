/*
 * Copyright 2022 the original author or authors.
 * <p>
 * Licensed under the Apache License, Version 2.0 (the "License");
 * you may not use this file except in compliance with the License.
 * You may obtain a copy of the License at
 * <p>
 * https://www.apache.org/licenses/LICENSE-2.0
 * <p>
 * Unless required by applicable law or agreed to in writing, software
 * distributed under the License is distributed on an "AS IS" BASIS,
 * WITHOUT WARRANTIES OR CONDITIONS OF ANY KIND, either express or implied.
 * See the License for the specific language governing permissions and
 * limitations under the License.
 */
package org.openrewrite.kotlin.tree;

import com.fasterxml.jackson.annotation.JsonAlias;
import com.fasterxml.jackson.annotation.JsonCreator;
import lombok.*;
import lombok.experimental.FieldDefaults;
import lombok.experimental.NonFinal;
import org.openrewrite.*;
import org.openrewrite.internal.ListUtils;
import org.openrewrite.internal.lang.Nullable;
import org.openrewrite.java.internal.TypesInUse;
import org.openrewrite.java.service.AutoFormatService;
import org.openrewrite.java.service.ImportService;
import org.openrewrite.java.tree.*;
import org.openrewrite.kotlin.KotlinVisitor;
import org.openrewrite.kotlin.internal.KotlinPrinter;
import org.openrewrite.kotlin.service.KotlinAutoFormatService;
import org.openrewrite.kotlin.service.KotlinImportService;
import org.openrewrite.marker.Markers;

import java.beans.Transient;
import java.lang.ref.SoftReference;
import java.lang.ref.WeakReference;
import java.nio.charset.Charset;
import java.nio.charset.StandardCharsets;
import java.nio.file.Path;
import java.util.Collections;
import java.util.List;
import java.util.UUID;
import java.util.stream.Collectors;

import static java.util.Objects.requireNonNull;

public interface K extends J {
    @SuppressWarnings("unchecked")
    @Override
    default <R extends Tree, P> R accept(TreeVisitor<R, P> v, P p) {
        return (R) acceptKotlin(v.adapt(KotlinVisitor.class), p);
    }

    @Override
    default <P> boolean isAcceptable(TreeVisitor<?, P> v, P p) {
        return v.isAdaptableTo(KotlinVisitor.class);
    }

    @Nullable
    default <P> J acceptKotlin(KotlinVisitor<P> v, P p) {
        return v.defaultValue(this, p);
    }

    Space getPrefix();

    default List<Comment> getComments() {
        return getPrefix().getComments();
    }

    @ToString
    @FieldDefaults(makeFinal = true, level = AccessLevel.PRIVATE)
    @EqualsAndHashCode(callSuper = false, onlyExplicitlyIncluded = true)
    @AllArgsConstructor(access = AccessLevel.PRIVATE)
    final class CompilationUnit implements K, JavaSourceFile, SourceFile {
        @Nullable
        @NonFinal
        transient SoftReference<TypesInUse> typesInUse;

        @Nullable
        @NonFinal
        transient WeakReference<Padding> padding;

        @EqualsAndHashCode.Include
        @With
        @Getter
        UUID id;

        @With
        @Getter
        Space prefix;

        @With
        @Getter
        Markers markers;

        @With
        @Getter
        Path sourcePath;

        @With
        @Getter
        @Nullable
        FileAttributes fileAttributes;

        @Nullable // for backwards compatibility
        @With(AccessLevel.PRIVATE)
        String charsetName;

        @With
        @Getter
        boolean charsetBomMarked;

        @With
        @Getter
        @Nullable
        Checksum checksum;

        public CompilationUnit(UUID id,
                               Space prefix,
                               Markers markers,
                               Path sourcePath,
                               @Nullable FileAttributes fileAttributes,
                               @Nullable String charsetName,
                               boolean charsetBomMarked,
                               @Nullable Checksum checksum,
                               List<Annotation> annotations,
                               @Nullable JRightPadded<Package> packageDeclaration,
                               List<JRightPadded<Import>> imports,
                               List<JRightPadded<Statement>> statements,
                               Space eof) {
            this.id = id;
            this.prefix = prefix;
            this.markers = markers;
            this.sourcePath = sourcePath;
            this.fileAttributes = fileAttributes;
            this.charsetName = charsetName;
            this.charsetBomMarked = charsetBomMarked;
            this.checksum = checksum;
            this.annotations = annotations;
            this.packageDeclaration = packageDeclaration;
            this.imports = imports;
            this.statements = statements;
            this.eof = eof;
        }

        @Override
        public Charset getCharset() {
            return charsetName == null ? StandardCharsets.UTF_8 : Charset.forName(charsetName);
        }

        @SuppressWarnings("unchecked")
        @Override
        public SourceFile withCharset(Charset charset) {
            return withCharsetName(charset.name());
        }

        @With
        @Getter
        List<Annotation> annotations;

        @Nullable
        JRightPadded<Package> packageDeclaration;

        @Nullable
        public Package getPackageDeclaration() {
            return packageDeclaration == null ? null : packageDeclaration.getElement();
        }

        public K.CompilationUnit withPackageDeclaration(Package packageDeclaration) {
            return getPadding().withPackageDeclaration(JRightPadded.withElement(this.packageDeclaration, packageDeclaration));
        }

        List<JRightPadded<Import>> imports;

        public List<Import> getImports() {
            return JRightPadded.getElements(imports);
        }

        public K.CompilationUnit withImports(List<Import> imports) {
            return getPadding().withImports(JRightPadded.withElements(this.imports, imports));
        }

        List<JRightPadded<Statement>> statements;

        public List<Statement> getStatements() {
            return JRightPadded.getElements(statements);
        }

        public K.CompilationUnit withStatements(List<Statement> statements) {
            return getPadding().withStatements(JRightPadded.withElements(this.statements, statements));
        }

        @With
        @Getter
        Space eof;

        @Transient
        public List<J.ClassDeclaration> getClasses() {
            return statements.stream()
                    .map(JRightPadded::getElement)
                    .filter(J.ClassDeclaration.class::isInstance)
                    .map(J.ClassDeclaration.class::cast)
                    .collect(Collectors.toList());
        }

        @Override
        public K.CompilationUnit withClasses(List<J.ClassDeclaration> classes) {
            return getPadding().withClasses(JRightPadded.withElements(this.getPadding().getClasses(), classes));
        }

        public <P> J acceptKotlin(KotlinVisitor<P> v, P p) {
            return v.visitCompilationUnit(this, p);
        }

        @Override
        public <P> TreeVisitor<?, PrintOutputCapture<P>> printer(Cursor cursor) {
            return new KotlinPrinter<>();
        }

        @Transient
        public TypesInUse getTypesInUse() {
            TypesInUse cache;
            if (this.typesInUse == null) {
                cache = TypesInUse.build(this);
                this.typesInUse = new SoftReference<>(cache);
            } else {
                cache = this.typesInUse.get();
                if (cache == null || cache.getCu() != this) {
                    cache = TypesInUse.build(this);
                    this.typesInUse = new SoftReference<>(cache);
                }
            }
            return cache;
        }

        public Padding getPadding() {
            Padding p;
            if (this.padding == null) {
                p = new Padding(this);
                this.padding = new WeakReference<>(p);
            } else {
                p = this.padding.get();
                if (p == null || p.t != this) {
                    p = new Padding(this);
                    this.padding = new WeakReference<>(p);
                }
            }
            return p;
        }

        @RequiredArgsConstructor
        public static class Padding implements JavaSourceFile.Padding {
            private final K.CompilationUnit t;

            @Nullable
            public JRightPadded<Package> getPackageDeclaration() {
                return t.packageDeclaration;
            }

            public K.CompilationUnit withPackageDeclaration(@Nullable JRightPadded<Package> packageDeclaration) {
                return t.packageDeclaration == packageDeclaration ? t : new K.CompilationUnit(t.id, t.prefix, t.markers, t.sourcePath, t.fileAttributes, t.charsetName, t.charsetBomMarked, null,
                        t.annotations, packageDeclaration, t.imports, t.statements, t.eof);
            }

            @Transient
            public List<JRightPadded<J.ClassDeclaration>> getClasses() {
                //noinspection unchecked
                return t.statements.stream()
                        .filter(s -> s.getElement() instanceof J.ClassDeclaration)
                        .map(s -> (JRightPadded<J.ClassDeclaration>) (Object) s)
                        .collect(Collectors.toList());
            }

            public K.CompilationUnit withClasses(List<JRightPadded<J.ClassDeclaration>> classes) {
                List<JRightPadded<Statement>> statements = t.statements.stream()
                        .filter(s -> !(s.getElement() instanceof J.ClassDeclaration))
                        .collect(Collectors.toList());

                //noinspection unchecked
                statements.addAll(0, classes.stream()
                        .map(i -> (JRightPadded<Statement>) (Object) i)
                        .collect(Collectors.toList()));

                return t.getPadding().getClasses() == classes ? t : new K.CompilationUnit(t.id, t.prefix, t.markers, t.sourcePath, t.fileAttributes, t.charsetName, t.charsetBomMarked, t.checksum, t.annotations, t.packageDeclaration, t.imports, statements, t.eof);
            }

            @Override
            public List<JRightPadded<Import>> getImports() {
                return t.imports;
            }

            @Override
            public K.CompilationUnit withImports(List<JRightPadded<Import>> imports) {
                return t.imports == imports ? t : new K.CompilationUnit(t.id, t.prefix, t.markers, t.sourcePath, t.fileAttributes, t.charsetName, t.charsetBomMarked, null,
                        t.annotations, t.packageDeclaration, imports, t.statements, t.eof);
            }

            public List<JRightPadded<Statement>> getStatements() {
                return t.statements;
            }

            public K.CompilationUnit withStatements(List<JRightPadded<Statement>> statements) {
                return t.statements == statements ? t : new K.CompilationUnit(t.id, t.prefix, t.markers, t.sourcePath,
                        t.fileAttributes, t.charsetName, t.charsetBomMarked, t.checksum, t.annotations, t.packageDeclaration, t.imports, statements, t.eof);
            }
        }

        @Override
        @SuppressWarnings("unchecked")
        public <S> S service(Class<S> service) {
            String serviceName =  service.getName();
            if (ImportService.class.getName().equals(serviceName) ||
                KotlinImportService.class.getName().equals(serviceName)) {
                return (S) new KotlinImportService();
            } else if (AutoFormatService.class.getName().equals(serviceName) ||
                       KotlinAutoFormatService.class.getName().equals(serviceName)) {
                return (S) new KotlinAutoFormatService();
            }
            return JavaSourceFile.super.service(service);
        }
    }

    /**
     * In Kotlin all expressions can be annotated with annotations with the corresponding annotation target.
     */
    @Getter
    @SuppressWarnings("unchecked")
    @FieldDefaults(makeFinal = true, level = AccessLevel.PRIVATE)
    @EqualsAndHashCode(callSuper = false, onlyExplicitlyIncluded = true)
    final class AnnotatedExpression implements K, Expression {

        @With
        UUID id;

        @With
        Markers markers;

        @With
        List<J.Annotation> annotations;

        @With
        Expression expression;

        public AnnotatedExpression(UUID id, Markers markers, List<J.Annotation> annotations, Expression expression) {
            this.id = id;
            this.markers = markers;
            this.annotations = annotations;
            this.expression = expression;
        }

        @Override
        public Space getPrefix() {
            return annotations.isEmpty() ? expression.getPrefix() : annotations.get(0).getPrefix();
        }

        @Override
        public <J2 extends J> J2 withPrefix(Space space) {
            return (J2) (annotations.isEmpty() ? withExpression(expression.withPrefix(space))
                    : withAnnotations(ListUtils.mapFirst(annotations, a -> a.withPrefix(space))));
        }

        @Override
        public <P> J acceptKotlin(KotlinVisitor<P> v, P p) {
            return v.visitAnnotatedExpression(this, p);
        }

        @Override
        public @Nullable JavaType getType() {
            return expression.getType();
        }

        @Override
        public <T extends J> T withType(@Nullable JavaType type) {
            // type must be changed on expression
            return (T) this;
        }

        @Transient
        @Override
        public CoordinateBuilder.Expression getCoordinates() {
            return new CoordinateBuilder.Expression(this);
        }

        @Override
        public String toString() {
            return withPrefix(Space.EMPTY).printTrimmed(new KotlinPrinter<>());
        }
    }

    @SuppressWarnings("unused")
    @FieldDefaults(makeFinal = true, level = AccessLevel.PRIVATE)
    @EqualsAndHashCode(callSuper = false, onlyExplicitlyIncluded = true)
    @AllArgsConstructor(access = AccessLevel.PRIVATE)
    @Data
    final class Binary implements K, Expression, TypedTree {

        @Nullable
        @NonFinal
        transient WeakReference<K.Binary.Padding> padding;

        @With
        @EqualsAndHashCode.Include
        UUID id;

        @With
        Space prefix;

        @With
        Markers markers;

        @With
        Expression left;

        JLeftPadded<K.Binary.Type> operator;

        public Binary(UUID id, Space prefix, Markers markers, Expression left, JLeftPadded<Type> operator, Expression right, Space after, @Nullable JavaType type) {
            this.id = id;
            this.prefix = prefix;
            this.markers = markers;
            this.left = left;
            this.operator = operator;
            this.right = right;
            this.after = after;
            this.type = type;
        }

        public K.Binary.Type getOperator() {
            return operator.getElement();
        }

        public K.Binary withOperator(K.Binary.Type operator) {
            return getPadding().withOperator(this.operator.withElement(operator));
        }

        @With
        Expression right;

        @With
        Space after;

        @With
        @Nullable
        JavaType type;

        @Override
        public <P> J acceptKotlin(KotlinVisitor<P> v, P p) {
            return v.visitBinary(this, p);
        }

        @Transient
        @Override
        public CoordinateBuilder.Expression getCoordinates() {
            return new CoordinateBuilder.Expression(this);
        }

        public enum Type {
            Contains,
            NotContains,
            @Deprecated // kept for backwards compatibility
            Get,
            IdentityEquals,
            IdentityNotEquals,
            RangeTo,
            RangeUntil
        }

        public K.Binary.Padding getPadding() {
            K.Binary.Padding p;
            if (this.padding == null) {
                p = new K.Binary.Padding(this);
                this.padding = new WeakReference<>(p);
            } else {
                p = this.padding.get();
                if (p == null || p.t != this) {
                    p = new K.Binary.Padding(this);
                    this.padding = new WeakReference<>(p);
                }
            }
            return p;
        }

        @RequiredArgsConstructor
        public static class Padding {
            private final K.Binary t;

            public JLeftPadded<K.Binary.Type> getOperator() {
                return t.operator;
            }

            public K.Binary withOperator(JLeftPadded<K.Binary.Type> operator) {
                return t.operator == operator ? t : new K.Binary(t.id, t.prefix, t.markers, t.left, operator, t.right, t.after, t.type);
            }
        }
    }

    @SuppressWarnings("unused")
    @FieldDefaults(makeFinal = true, level = AccessLevel.PRIVATE)
    @EqualsAndHashCode(callSuper = false, onlyExplicitlyIncluded = true)
    @Data
    final class ClassDeclaration implements K, Statement, TypedTree {

        @With
        @EqualsAndHashCode.Include
        UUID id;

        @With
        Markers markers;

        @With
        J.ClassDeclaration classDeclaration;

        @With
        TypeConstraints typeConstraints;

        public ClassDeclaration(UUID id, Markers markers, J.ClassDeclaration classDeclaration, TypeConstraints typeConstraints) {
            this.id = id;
            this.markers = markers;
            this.classDeclaration = classDeclaration;
            this.typeConstraints = typeConstraints;
        }

        @Override
        public <P> J acceptKotlin(KotlinVisitor<P> v, P p) {
            return v.visitClassDeclaration(this, p);
        }

        @Override
        public <J2 extends J> J2 withPrefix(Space space) {
            return (J2) withClassDeclaration(classDeclaration.withPrefix(space));
        }

        @Override
        public Space getPrefix() {
            return classDeclaration.getPrefix();
        }

        @Transient
        @Override
        public CoordinateBuilder.Statement getCoordinates() {
            return new CoordinateBuilder.Statement(this);
        }

        @Override
        public @Nullable JavaType getType() {
            return classDeclaration.getType();
        }

        @Override
        public <T extends J> T withType(@Nullable JavaType type) {
            return (T) withClassDeclaration(classDeclaration.withType(type));
        }
    }

    @SuppressWarnings("unused")
    @FieldDefaults(makeFinal = true, level = AccessLevel.PRIVATE)
    @EqualsAndHashCode(callSuper = false, onlyExplicitlyIncluded = true)
    final class Constructor implements K, Statement, TypedTree {

        @Getter
        @With
        @EqualsAndHashCode.Include
        UUID id;

        @Getter
        @With
        Markers markers;

        @Getter
        @With
        J.MethodDeclaration methodDeclaration;

        @Getter
        @With
        Space colon;

        @Getter
        @With
        ConstructorInvocation constructorInvocation;

        public Constructor(UUID id, Markers markers, J.MethodDeclaration methodDeclaration, Space colon, ConstructorInvocation constructorInvocation) {
            this.id = id;
            this.markers = markers;
            this.methodDeclaration = methodDeclaration;
            this.colon = colon;
            this.constructorInvocation = constructorInvocation;
        }

        @Override
        public Constructor withType(@Nullable JavaType type) {
            throw new UnsupportedOperationException("To change the return type of this constructor, use withMethodType(..)");
        }

        @Override
        public <P> J acceptKotlin(KotlinVisitor<P> v, P p) {
            return v.visitConstructor(this, p);
        }

        @Override
        public <J2 extends J> J2 withPrefix(Space space) {
            return (J2) withMethodDeclaration(methodDeclaration.withPrefix(space));
        }

        @Override
        public Space getPrefix() {
            return methodDeclaration.getPrefix();
        }

        @Override
        public @Nullable JavaType getType() {
            return methodDeclaration.getType();
        }

        @Override
        public CoordinateBuilder.Statement getCoordinates() {
            return null;
        }

        @Override
        public String toString() {
            return withPrefix(Space.EMPTY).printTrimmed(new KotlinPrinter<>());
        }
    }

    @SuppressWarnings("unused")
    @FieldDefaults(makeFinal = true, level = AccessLevel.PRIVATE)
    @EqualsAndHashCode(callSuper = false, onlyExplicitlyIncluded = true)
    @AllArgsConstructor(access = AccessLevel.PRIVATE)
    final class ConstructorInvocation implements K, TypeTree {

        @Nullable
        @NonFinal
        transient WeakReference<ConstructorInvocation.Padding> padding;

        @Getter
        @With
        @EqualsAndHashCode.Include
        UUID id;

        @Getter
        @With
        Space prefix;

        @Getter
        @With
        Markers markers;

        @Getter
        @With
        TypeTree typeTree;

        JContainer<Expression> arguments;

        public List<Expression> getArguments() {
            return arguments.getElements();
        }

        public ConstructorInvocation withArguments(List<Expression> arguments) {
            return getPadding().withArguments(JContainer.withElements(this.arguments, arguments));
        }

        public ConstructorInvocation(UUID id, Space prefix, Markers markers, TypeTree typeTree, JContainer<Expression> arguments) {
            this.id = id;
            this.prefix = prefix;
            this.markers = markers;
            this.typeTree = typeTree;
            this.arguments = arguments;
        }

        @Override
        public ConstructorInvocation withType(@Nullable JavaType type) {
            return withTypeTree(typeTree.withType(type));
        }

        @Override
        public <P> J acceptKotlin(KotlinVisitor<P> v, P p) {
            return v.visitConstructorInvocation(this, p);
        }

        public ConstructorInvocation.Padding getPadding() {
            ConstructorInvocation.Padding p;
            if (this.padding == null) {
                p = new ConstructorInvocation.Padding(this);
                this.padding = new WeakReference<>(p);
            } else {
                p = this.padding.get();
                if (p == null || p.t != this) {
                    p = new ConstructorInvocation.Padding(this);
                    this.padding = new WeakReference<>(p);
                }
            }
            return p;
        }

        @Override
        public @Nullable JavaType getType() {
            return typeTree.getType();
        }

        @RequiredArgsConstructor
        public static class Padding {
            private final ConstructorInvocation t;

            public JContainer<Expression> getArguments() {
                return t.arguments;
            }

            public ConstructorInvocation withArguments(JContainer<Expression> arguments) {
                return t.arguments == arguments ? t : new ConstructorInvocation(t.id, t.prefix, t.markers, t.typeTree, arguments);
            }
        }

        @Override
        public String toString() {
            return withPrefix(Space.EMPTY).printTrimmed(new KotlinPrinter<>());
        }
    }

    @SuppressWarnings("unused")
    @Getter
    @FieldDefaults(makeFinal = true, level = AccessLevel.PRIVATE)
    @EqualsAndHashCode(callSuper = false, onlyExplicitlyIncluded = true)
    final class DelegatedSuperType implements K, TypeTree {

        @With
        @EqualsAndHashCode.Include
        UUID id;

        @With
        Markers markers;

        @With
        TypeTree typeTree;

        @With
        Space by;

        @With
        Expression delegate;

        public DelegatedSuperType(UUID id, Markers markers, TypeTree typeTree, Space by, Expression delegate) {
            this.id = id;
            this.markers = markers;
            this.typeTree = typeTree;
            this.by = by;
            this.delegate = delegate;
        }

        @Override
        public DelegatedSuperType withType(@Nullable JavaType type) {
            return withTypeTree(typeTree.withType(type));
        }

        @Override
        public <P> J acceptKotlin(KotlinVisitor<P> v, P p) {
            return v.visitDelegatedSuperType(this, p);
        }

        @Override
        public <J2 extends J> J2 withPrefix(Space space) {
            return (J2) withTypeTree(typeTree.withPrefix(space));
        }

        @Override
        public Space getPrefix() {
            return typeTree.getPrefix();
        }

        @Override
        public @Nullable JavaType getType() {
            return typeTree.getType();
        }

        @Override
        public String toString() {
            return withBy(Space.EMPTY).printTrimmed(new KotlinPrinter<>());
        }
    }

    @SuppressWarnings("unused")
    @FieldDefaults(makeFinal = true, level = AccessLevel.PRIVATE)
    @EqualsAndHashCode(callSuper = false, onlyExplicitlyIncluded = true)
    @AllArgsConstructor(access = AccessLevel.PRIVATE)
    final class DestructuringDeclaration implements K, Statement {

        @Nullable
        @NonFinal
        transient WeakReference<K.DestructuringDeclaration.Padding> padding;

        @Getter
        @With
        @EqualsAndHashCode.Include
        UUID id;

        @Getter
        @With
        Space prefix;

        @Getter
        @With
        Markers markers;

        @Getter
        @With
        J.VariableDeclarations initializer;

        JContainer<J.VariableDeclarations.NamedVariable> assignments;

        public DestructuringDeclaration(UUID id, Space prefix, Markers markers, VariableDeclarations initializer, JContainer<VariableDeclarations.NamedVariable> assignments) {
            this.id = id;
            this.prefix = prefix;
            this.markers = markers;
            this.initializer = initializer;
            this.assignments = assignments;
        }

        public List<J.VariableDeclarations.NamedVariable> getAssignments() {
            return assignments.getElements();
        }

        public K.DestructuringDeclaration withAssignments(List<J.VariableDeclarations.NamedVariable> assignments) {
            return getPadding().withAssignments(requireNonNull(JContainer.withElementsNullable(this.assignments, assignments)));
        }

        @Override
        public <P> J acceptKotlin(KotlinVisitor<P> v, P p) {
            return v.visitDestructuringDeclaration(this, p);
        }

        @Override
        @Transient
        public CoordinateBuilder.Statement getCoordinates() {
            return new CoordinateBuilder.Statement(this);
        }

        public K.DestructuringDeclaration.Padding getPadding() {
            K.DestructuringDeclaration.Padding p;
            if (this.padding == null) {
                p = new K.DestructuringDeclaration.Padding(this);
                this.padding = new WeakReference<>(p);
            } else {
                p = this.padding.get();
                if (p == null || p.t != this) {
                    p = new K.DestructuringDeclaration.Padding(this);
                    this.padding = new WeakReference<>(p);
                }
            }
            return p;
        }

        @RequiredArgsConstructor
        public static class Padding {
            private final K.DestructuringDeclaration t;

            public JContainer<J.VariableDeclarations.NamedVariable> getAssignments() {
                return t.assignments;
            }

            public DestructuringDeclaration withAssignments(JContainer<J.VariableDeclarations.NamedVariable> assignments) {
                return t.assignments == assignments ? t : new DestructuringDeclaration(t.id, t.prefix, t.markers, t.initializer, assignments);
            }
        }

        @Override
        public String toString() {
            return withPrefix(Space.EMPTY).printTrimmed(new KotlinPrinter<>());
        }
    }

    @Getter
    @SuppressWarnings("unchecked")
    @ToString
    @FieldDefaults(makeFinal = true, level = AccessLevel.PRIVATE)
    @EqualsAndHashCode(callSuper = false, onlyExplicitlyIncluded = true)
    final class ExpressionStatement implements K, Expression, Statement {

        @With
        UUID id;

        @With
        Expression expression;

        // For backwards compatibility with older ASTs before there was an id field
        @SuppressWarnings("unused")
        public ExpressionStatement(Expression expression) {
            this.id = Tree.randomId();
            this.expression = expression;
        }

        @JsonCreator
        public ExpressionStatement(UUID id, Expression expression) {
            this.id = id;
            this.expression = expression;
        }

        @Override
        public <P> J acceptKotlin(KotlinVisitor<P> v, P p) {
            J j = v.visit(getExpression(), p);
            if (j instanceof ExpressionStatement) {
                return j;
            } else if (j instanceof Expression) {
                return withExpression((Expression) j);
            }
            return j;
        }

        @Override
        public <J2 extends J> J2 withPrefix(Space space) {
            return (J2) withExpression(expression.withPrefix(space));
        }

        @Override
        public Space getPrefix() {
            return expression.getPrefix();
        }

        @Override
        public <J2 extends Tree> J2 withMarkers(Markers markers) {
            return (J2) withExpression(expression.withMarkers(markers));
        }

        @Override
        public Markers getMarkers() {
            return expression.getMarkers();
        }

        @Override
        public @Nullable JavaType getType() {
            return expression.getType();
        }

        @Override
        public <T extends J> T withType(@Nullable JavaType type) {
            ExpressionStatement newExpression = withExpression(expression.withType(type));
            return (T) (newExpression == expression ? this : newExpression);
        }

        @Transient
        @Override
        public CoordinateBuilder.Statement getCoordinates() {
            return new CoordinateBuilder.Statement(this);
        }
    }

    @ToString
    @FieldDefaults(makeFinal = true, level = AccessLevel.PRIVATE)
    @EqualsAndHashCode(callSuper = false, onlyExplicitlyIncluded = true)
    @AllArgsConstructor(access = AccessLevel.PRIVATE)
    class FunctionType implements K, TypeTree, Expression {

        @Nullable
        @NonFinal
        transient WeakReference<Padding> padding;

        @EqualsAndHashCode.Include
        @With
        @Getter

        UUID id;
        @With
        Space prefix;

        public FunctionType(UUID id, Space prefix, Markers markers, List<Annotation> leadingAnnotations,
                            List<Modifier> modifiers, @Nullable JRightPadded<NameTree> receiver,
                            JContainer<TypeTree> parameters, Space arrow, TypedTree returnType) {
            this.id = id;
            this.prefix = prefix;
            this.markers = markers;
            this.leadingAnnotations = leadingAnnotations;
            this.modifiers = modifiers;
            this.receiver = receiver;
            this.parameters = parameters;
            this.arrow = arrow;
            this.returnType = returnType;
        }

        public Space getPrefix() {
            // For backwards compatibility with older LST before there was a prefix field
            //noinspection ConstantConditions
            return prefix == null ? returnType.getPrefix() : prefix;
        }

        @With
        Markers markers;

        public Markers getMarkers() {
            // For backwards compatibility with older LST before there was a prefix field
            //noinspection ConstantConditions
            return markers == null ? returnType.getMarkers() : markers;
        }

        @With
        List<J.Annotation> leadingAnnotations;

        public List<Annotation> getLeadingAnnotations() {
            // for backwards compatibility with older LST before there was a leading annotations field
            //noinspection ConstantConditions
            return leadingAnnotations == null ? Collections.emptyList() : leadingAnnotations;
        }

        @With
        List<J.Modifier> modifiers;

        public List<Modifier> getModifiers() {
            // for backwards compatibility with older LST before there was a modifiers field
            //noinspection ConstantConditions
            return modifiers == null ? Collections.emptyList() : modifiers;
        }

        @Nullable
        @With
        @Getter
        JRightPadded<NameTree> receiver;

        JContainer<TypeTree> parameters;

        public List<TypeTree> getParameters() {
            return parameters.getElements();
        }

        public FunctionType withParameters(List<TypeTree> parameters) {
            return getPadding().withParameters(JContainer.withElementsNullable(this.parameters, parameters));
        }

        @With
        @Getter
        Space arrow;

        // backwards compatibility
        @JsonAlias("typedTree")
        @With
        @Getter
        TypedTree returnType;

        @Override
        public @Nullable JavaType getType() {
            return returnType.getType();
        }

        public <T extends J> T withType(@Nullable JavaType type) {
            TypeTree newType = returnType.withType(type);
            //noinspection unchecked
            return (T) (newType == type ? this : withReturnType(newType));
        }

        @Override
        public CoordinateBuilder.Expression getCoordinates() {
            return new CoordinateBuilder.Expression(this);
        }

        @Override
        public <P> J acceptKotlin(KotlinVisitor<P> v, P p) {
            return v.visitFunctionType(this, p);
        }

        @ToString
        @FieldDefaults(makeFinal = true, level = AccessLevel.PRIVATE)
        @EqualsAndHashCode(callSuper = false, onlyExplicitlyIncluded = true)
        public static final class Parameter implements K, TypeTree {
            @With
            @EqualsAndHashCode.Include
            @Getter
            UUID id;

            @With
            @Getter
            Markers markers;

            @With
            @Getter
            @Nullable
            Identifier name;

            @With
            @Getter
            TypeTree parameterType;

            public Parameter(UUID id, Markers markers, @Nullable Identifier name, TypeTree parameterType) {
                this.id = id;
                this.markers = markers;
                this.name = name;
                this.parameterType = parameterType;
            }

            @Override
            public Space getPrefix() {
                return name != null ? name.getPrefix() : parameterType.getPrefix();
            }

            @Override
            public <J2 extends J> J2 withPrefix(Space space) {
                //noinspection unchecked
                return (J2) (name != null ? withName(name.withPrefix(space)) : withType(parameterType.withPrefix(space)));
            }

            @Override
            public <P> J acceptKotlin(KotlinVisitor<P> v, P p) {
                return v.visitFunctionTypeParameter(this, p);
            }

            @Override
            public JavaType getType() {
                return parameterType.getType();
            }

            @Override
            public <T extends J> T withType(@Nullable JavaType type) {
                return (T) new Parameter(id, markers, name, this.parameterType.withType(type));
            }
        }
        public Padding getPadding() {
            Padding p;
            if (this.padding == null) {
                p = new Padding(this);
                this.padding = new WeakReference<>(p);
            } else {
                p = this.padding.get();
                if (p == null || p.t != this) {
                    p = new Padding(this);
                    this.padding = new WeakReference<>(p);
                }
            }
            return p;
        }

        @RequiredArgsConstructor
        public static class Padding {
            private final FunctionType t;

            @Nullable
            public JContainer<TypeTree> getParameters() {
                return t.parameters;
            }

            public FunctionType withParameters(@Nullable JContainer<TypeTree> parameters) {
                return t.parameters == parameters ? t
                        : new FunctionType(t.id, t.prefix, t.markers, t.leadingAnnotations, t.modifiers, t.receiver, parameters, t.arrow, t.returnType);
            }
        }
    }

    @FieldDefaults(makeFinal = true, level = AccessLevel.PRIVATE)
    @EqualsAndHashCode(callSuper = false, onlyExplicitlyIncluded = true)
    @Data
    final class KReturn implements K, Statement, Expression {

        @With
        @EqualsAndHashCode.Include
        UUID id;

        /**
         * @deprecated Wrap with {@link AnnotatedExpression} to add annotations. To be deleted.
         */
        @Deprecated
        @With
        List<J.Annotation> annotations;

        @With
        J.Return expression;

        @With
        @Nullable
        J.Identifier label;

        public KReturn(UUID id, Return expression, @Nullable J.Identifier label) {
            this(id, Collections.emptyList(), expression, label);
        }

        @JsonCreator
        public KReturn(UUID id, List<Annotation> annotations, Return expression, @Nullable J.Identifier label) {
            this.id = id;
            this.annotations = annotations;
            this.expression = expression;
            this.label = label;
        }

        @Override
        public Space getPrefix() {
            return expression.getPrefix();
        }

        @Override
        public <J2 extends J> J2 withPrefix(Space space) {
            //noinspection unchecked
            return (J2) withExpression(expression.withPrefix(space));
        }

        @Override
        public Markers getMarkers() {
            return expression.getMarkers();
        }

        @Override
        public <J2 extends Tree> J2 withMarkers(Markers markers) {
            //noinspection unchecked
            return (J2) withExpression(expression.withMarkers(markers));
        }

        @Override
        public @Nullable JavaType getType() {
            //noinspection DataFlowIssue
            return expression.getExpression().getType();
        }

        @Override
        public <T extends J> T withType(@Nullable JavaType type) {
            // to change the expression of a return, change the type of its expression
            //noinspection unchecked
            return (T) this;
        }

        @Override
        public <P> J acceptKotlin(KotlinVisitor<P> v, P p) {
            return v.visitKReturn(this, p);
        }

        @Override
        @Transient
        public CoordinateBuilder.Statement getCoordinates() {
            return new CoordinateBuilder.Statement(this);
        }

        @Override
        public String toString() {
            return withPrefix(Space.EMPTY).printTrimmed(new KotlinPrinter<>());
        }
    }

    @FieldDefaults(makeFinal = true, level = AccessLevel.PRIVATE)
    @EqualsAndHashCode(callSuper = false, onlyExplicitlyIncluded = true)
    @Data
    @With
    final class KString implements K, Statement, Expression {
        UUID id;
        Space prefix;
        Markers markers;
        String delimiter;
        List<J> strings;

        @Nullable
        JavaType type;

        public KString(UUID id, Space prefix, Markers markers, String delimiter, List<J> strings, @Nullable JavaType type) {
            this.id = id;
            this.prefix = prefix;
            this.markers = markers;
            this.delimiter = delimiter;
            this.strings = strings;
            this.type = type;
        }

        @Override
        public <P> J acceptKotlin(KotlinVisitor<P> v, P p) {
            return v.visitKString(this, p);
        }

        @Transient
        @Override
        public CoordinateBuilder.Statement getCoordinates() {
            return new CoordinateBuilder.Statement(this);
        }

        @FieldDefaults(makeFinal = true, level = AccessLevel.PRIVATE)
        @EqualsAndHashCode(callSuper = false, onlyExplicitlyIncluded = true)
        @Data
        @With
        public static final class Value implements K {
            UUID id;

            @Nullable
            Space prefix;

            public Value(UUID id, @Nullable Space prefix, Markers markers, J tree, @Nullable Space after, boolean enclosedInBraces) {
                this.id = id;
                this.prefix = prefix;
                this.markers = markers;
                this.tree = tree;
                this.after = after;
                this.enclosedInBraces = enclosedInBraces;
            }

            @Override
            public Space getPrefix() {
                return prefix == null ? Space.EMPTY : prefix;
            }

            Markers markers;
            J tree;

            @Nullable
            Space after;

            public Space getAfter() {
                return after == null ? Space.EMPTY : after;
            }

            boolean enclosedInBraces;

            @Override
            public <P> J acceptKotlin(KotlinVisitor<P> v, P p) {
                return v.visitKStringValue(this, p);
            }
        }
    }

    @FieldDefaults(makeFinal = true, level = AccessLevel.PRIVATE)
    @EqualsAndHashCode(callSuper = false, onlyExplicitlyIncluded = true)
    @Data
    final class KThis implements K, Expression {

        @With
        @EqualsAndHashCode.Include
        UUID id;

        @With
        Space prefix;

        @With
        Markers markers;

        @With
        @Nullable
        J.Identifier label;

        @With
        @Nullable
        JavaType type;

        public KThis(UUID id, Space prefix, Markers markers, @Nullable J.Identifier label, @Nullable JavaType type) {
            this.id = id;
            this.prefix = prefix;
            this.markers = markers;
            this.label = label;
            this.type = type;
        }

        @Override
        public <P> J acceptKotlin(KotlinVisitor<P> v, P p) {
            return v.visitKThis(this, p);
        }

        @Override
        @Transient
        public CoordinateBuilder.Expression getCoordinates() {
            return new CoordinateBuilder.Expression(this);
        }

        @Override
        public String toString() {
            return withPrefix(Space.EMPTY).printTrimmed(new KotlinPrinter<>());
        }
    }

    @SuppressWarnings("unused")
    @FieldDefaults(makeFinal = true, level = AccessLevel.PRIVATE)
    @EqualsAndHashCode(callSuper = false, onlyExplicitlyIncluded = true)
    @AllArgsConstructor(access = AccessLevel.PRIVATE)
    final class ListLiteral implements K, Expression, TypedTree {
        @Nullable
        @NonFinal
        transient WeakReference<Padding> padding;

        @Getter
        @With
        @EqualsAndHashCode.Include
        UUID id;

        @Getter
        @With
        Space prefix;

        @Getter
        @With
        Markers markers;

        JContainer<Expression> elements;

        public ListLiteral(UUID id, Space prefix, Markers markers, JContainer<Expression> elements, @Nullable JavaType type) {
            this.id = id;
            this.prefix = prefix;
            this.markers = markers;
            this.elements = elements;
            this.type = type;
        }

        public List<Expression> getElements() {
            return elements.getElements();
        }

        public ListLiteral withElements(List<Expression> elements) {
            return getPadding().withElements(JContainer.withElements(this.elements, elements));
        }

        @Getter
        @With
        @Nullable
        JavaType type;

        @Override
        public <P> J acceptKotlin(KotlinVisitor<P> v, P p) {
            return v.visitListLiteral(this, p);
        }

        @Transient
        @Override
        public CoordinateBuilder.Expression getCoordinates() {
            return new CoordinateBuilder.Expression(this);
        }

        public Padding getPadding() {
            ListLiteral.Padding p;
            if (this.padding == null) {
                p = new ListLiteral.Padding(this);
                this.padding = new WeakReference<>(p);
            } else {
                p = this.padding.get();
                if (p == null || p.t != this) {
                    p = new ListLiteral.Padding(this);
                    this.padding = new WeakReference<>(p);
                }
            }
            return p;
        }

        @RequiredArgsConstructor
        public static class Padding {
            private final ListLiteral t;

            public JContainer<Expression> getElements() {
                return t.elements;
            }

            public ListLiteral withElements(JContainer<Expression> elements) {
                return t.elements == elements ? t : new ListLiteral(t.id, t.prefix, t.markers, elements, t.type);
            }
        }
    }

    @SuppressWarnings("unused")
    @FieldDefaults(makeFinal = true, level = AccessLevel.PRIVATE)
    @EqualsAndHashCode(callSuper = false, onlyExplicitlyIncluded = true)
    @Data
    final class MethodDeclaration implements K, Statement, TypedTree {

        @With
        @EqualsAndHashCode.Include
        UUID id;

        @With
        Markers markers;

        @With
        J.MethodDeclaration methodDeclaration;

        @With
        TypeConstraints typeConstraints;

        public MethodDeclaration(UUID id, Markers markers, J.MethodDeclaration methodDeclaration, TypeConstraints typeConstraints) {
            this.id = id;
            this.markers = markers;
            this.methodDeclaration = methodDeclaration;
            this.typeConstraints = typeConstraints;
        }

        @Override
        public <P> J acceptKotlin(KotlinVisitor<P> v, P p) {
            return v.visitMethodDeclaration(this, p);
        }

        @Override
        public <J2 extends J> J2 withPrefix(Space space) {
            return (J2) withMethodDeclaration(methodDeclaration.withPrefix(space));
        }

        @Override
        public Space getPrefix() {
            return methodDeclaration.getPrefix();
        }

        @Transient
        @Override
        public CoordinateBuilder.Statement getCoordinates() {
            return new CoordinateBuilder.Statement(this);
        }

        @Override
        public @Nullable JavaType getType() {
            return methodDeclaration.getType();
        }

        @Override
        public <T extends J> T withType(@Nullable JavaType type) {
            return (T) withMethodDeclaration(methodDeclaration.withType(type));
        }
    }

    @FieldDefaults(makeFinal = true, level = AccessLevel.PRIVATE)
    @EqualsAndHashCode(callSuper = false, onlyExplicitlyIncluded = true)
    @With
    @Data
    @AllArgsConstructor(access = AccessLevel.PRIVATE)
    final class Property implements K, Statement {
        @Nullable
        @NonFinal
        transient WeakReference<Property.Padding> padding;

        @EqualsAndHashCode.Include
        UUID id;

        Space prefix;
        Markers markers;

        @Nullable
        JContainer<TypeParameter> typeParameters;

        @Nullable
        public List<TypeParameter> getTypeParameters() {
            return typeParameters == null ? null : typeParameters.getElements();
        }

        J.VariableDeclarations variableDeclarations;

        @Nullable
        TypeConstraints typeConstraints;

        @Nullable
        J.MethodDeclaration getter;

        @Nullable
        J.MethodDeclaration setter;

        boolean isSetterFirst;

<<<<<<< HEAD
        @Nullable
        JRightPadded<Expression> receiver;

        @Nullable
        public J getReceiver() {
            return receiver == null ? null : receiver.getElement();
        }

        public Property(UUID id, Space prefix, Markers markers, @Nullable JContainer<TypeParameter> typeParameters, VariableDeclarations variableDeclarations,
                        @Nullable J.MethodDeclaration getter, @Nullable J.MethodDeclaration setter, boolean isSetterFirst,
                        @Nullable JRightPadded<Expression> receiver) {
=======
        public Property(UUID id, Space prefix, Markers markers, @Nullable JContainer<TypeParameter> typeParameters, VariableDeclarations variableDeclarations, @Nullable K.TypeConstraints typeConstraints, @Nullable J.MethodDeclaration getter, @Nullable J.MethodDeclaration setter, boolean isSetterFirst) {
>>>>>>> 1854a269
            this.id = id;
            this.prefix = prefix;
            this.markers = markers;
            this.typeParameters = typeParameters;
            this.variableDeclarations = variableDeclarations;
            this.typeConstraints = typeConstraints;
            this.getter = getter;
            this.setter = setter;
            this.isSetterFirst = isSetterFirst;
            this.receiver = receiver;
        }

        @Override
        public <P> J acceptKotlin(KotlinVisitor<P> v, P p) {
            return v.visitProperty(this, p);
        }

        @Override
        @Transient
        public CoordinateBuilder.Statement getCoordinates() {
            return new CoordinateBuilder.Statement(this);
        }

        public Property.Padding getPadding() {
            Property.Padding p;
            if (this.padding == null) {
                p = new Property.Padding(this);
                this.padding = new WeakReference<>(p);
            } else {
                p = this.padding.get();
                if (p == null || p.t != this) {
                    p = new Property.Padding(this);
                    this.padding = new WeakReference<>(p);
                }
            }
            return p;
        }

        @Override
        public String toString() {
            return withPrefix(Space.EMPTY).printTrimmed(new KotlinPrinter<>());
        }

        @RequiredArgsConstructor
        public static class Padding {
            private final Property t;

            @Nullable
            public JContainer<TypeParameter> getTypeParameters() {
                return t.typeParameters;
            }

            public Property withTypeParameters(@Nullable JContainer<TypeParameter> typeParameters) {
<<<<<<< HEAD
                return t.typeParameters == typeParameters ? t : new Property(t.id, t.prefix, t.markers, typeParameters, t.variableDeclarations, t.getter, t.setter, t.isSetterFirst, t.receiver);
            }

            @Nullable
            public JRightPadded<Expression> getReceiver() {
                return t.receiver;
            }

            @Nullable
            public Property withReceiver(@Nullable JRightPadded<Expression> receiver) {
                return t.receiver == receiver ? t : new Property(t.id, t.prefix, t.markers, t.typeParameters, t.variableDeclarations, t.getter, t.setter, t.isSetterFirst, receiver);
=======
                return t.typeParameters == typeParameters ? t : new Property(t.id, t.prefix, t.markers, typeParameters, t.variableDeclarations, t.typeConstraints, t.getter, t.setter, t.isSetterFirst);
>>>>>>> 1854a269
            }
        }
    }

    @Value
    @EqualsAndHashCode(callSuper = false, onlyExplicitlyIncluded = true)
    @With
    class NamedVariableInitializer implements K, Expression {

        UUID id;

        Space prefix;
        Markers markers;

        List<J> initializations;

        @Override
        public @Nullable JavaType getType() {
            return null;
        }

        @Override
        public <T extends J> T withType(@Nullable JavaType type) {
            throw new UnsupportedOperationException("NamedVariableInitializer cannot have a type");
        }

        @Override
        public CoordinateBuilder.Expression getCoordinates() {
            return new CoordinateBuilder.Expression(this);
        }

        @Override
        public <P> J acceptKotlin(KotlinVisitor<P> v, P p) {
            return v.visitNamedVariableInitializer(this, p);
        }
    }

    /**
     * Kotlin defines certain java statements like J.If as expression.
     * <p>
     * Has no state or behavior of its own aside from the Expression it wraps.
     */
    @Getter
    @SuppressWarnings("unchecked")
    @ToString
    @FieldDefaults(makeFinal = true, level = AccessLevel.PRIVATE)
    @EqualsAndHashCode(callSuper = false, onlyExplicitlyIncluded = true)
    final class StatementExpression implements K, Expression, Statement {

        @With
        UUID id;

        @With
        Statement statement;

        public StatementExpression(UUID id, Statement statement) {
            this.id = id;
            this.statement = statement;
        }

        @Override
        public <P> J acceptKotlin(KotlinVisitor<P> v, P p) {
            J j = v.visit(getStatement(), p);
            if (j instanceof StatementExpression) {
                return j;
            } else if (j instanceof Statement) {
                return withStatement((Statement) j);
            }
            return j;
        }

        @Override
        public <J2 extends J> J2 withPrefix(Space space) {
            return (J2) withStatement(statement.withPrefix(space));
        }

        @Override
        public Space getPrefix() {
            return statement.getPrefix();
        }

        @Override
        public <J2 extends Tree> J2 withMarkers(Markers markers) {
            return (J2) withStatement(statement.withMarkers(markers));
        }

        @Override
        public Markers getMarkers() {
            return statement.getMarkers();
        }

        @Override
        public @Nullable JavaType getType() {
            return null;
        }

        @Override
        public <T extends J> T withType(@Nullable JavaType type) {
            throw new UnsupportedOperationException("StatementExpression cannot have a type");
        }

        @Transient
        @Override
        public CoordinateBuilder.Statement getCoordinates() {
            return new CoordinateBuilder.Statement(this);
        }
    }

    @Getter
    @FieldDefaults(makeFinal = true, level = AccessLevel.PRIVATE)
    @EqualsAndHashCode(callSuper = false, onlyExplicitlyIncluded = true)
    @AllArgsConstructor(access = AccessLevel.PRIVATE)
    final class TypeConstraints implements K {
        @Nullable
        @NonFinal
        transient WeakReference<TypeConstraints.Padding> padding;

        @With
        @EqualsAndHashCode.Include
        UUID id;

        @With
        Markers markers;

        JContainer<J.TypeParameter> constraints;

        public TypeConstraints(UUID id, Markers markers, JContainer<J.TypeParameter> constraints) {
            this.id = id;
            this.markers = markers;
            this.constraints = constraints;
        }

        public List<J.TypeParameter> getConstraints() {
            return constraints.getElements();
        }

        public TypeConstraints withConstraints(List<J.TypeParameter> constraints) {
            return getPadding().withConstraints(requireNonNull(JContainer.withElementsNullable(this.constraints, constraints)));
        }

        @Override
        public <P> J acceptKotlin(KotlinVisitor<P> v, P p) {
            return v.visitTypeConstraints(this, p);
        }

        @Override
        public <J2 extends J> J2 withPrefix(Space space) {
            return (J2) getPadding().withConstraints(constraints.withBefore(space));
        }

        @Override
        public Space getPrefix() {
            return constraints.getBefore();
        }

        public TypeConstraints.Padding getPadding() {
            TypeConstraints.Padding p;
            if (this.padding == null) {
                p = new TypeConstraints.Padding(this);
                this.padding = new WeakReference<>(p);
            } else {
                p = this.padding.get();
                if (p == null || p.t != this) {
                    p = new TypeConstraints.Padding(this);
                    this.padding = new WeakReference<>(p);
                }
            }
            return p;
        }

        @Override
        public String toString() {
            return withPrefix(Space.EMPTY).printTrimmed(new KotlinPrinter<>());
        }

        @RequiredArgsConstructor
        public static class Padding {
            private final TypeConstraints t;

            public JContainer<J.TypeParameter> getConstraints() {
                return t.constraints;
            }

            public TypeConstraints withConstraints(JContainer<J.TypeParameter> constraints) {
                return t.constraints == constraints ? t : new TypeConstraints(t.id, t.markers, constraints);
            }
        }
    }

    @Getter
    @SuppressWarnings("unchecked")
    @ToString
    @FieldDefaults(makeFinal = true, level = AccessLevel.PRIVATE)
    @EqualsAndHashCode(callSuper = false, onlyExplicitlyIncluded = true)
    final class TypeParameterExpression implements K, Expression {

        @With
        UUID id;

        @With
        TypeParameter typeParameter;

        public TypeParameterExpression(UUID id, TypeParameter typeParameter) {
            this.id = id;
            this.typeParameter = typeParameter;
        }

        @Override
        public <P> J acceptKotlin(KotlinVisitor<P> v, P p) {
            J j = v.visit(getTypeParameter(), p);
            if (j instanceof TypeParameterExpression) {
                return j;
            } else if (j instanceof TypeParameter) {
                return withTypeParameter((TypeParameter) j);
            }
            return j;
        }

        @Override
        public <J2 extends J> J2 withPrefix(Space space) {
            return (J2) withTypeParameter(typeParameter.withPrefix(space));
        }

        @Override
        public Space getPrefix() {
            return typeParameter.getPrefix();
        }

        @Override
        public <J2 extends Tree> J2 withMarkers(Markers markers) {
            return (J2) withTypeParameter(typeParameter.withMarkers(markers));
        }

        @Override
        public Markers getMarkers() {
            return typeParameter.getMarkers();
        }

        @Override
        public @Nullable JavaType getType() {
            return null;
        }

        @Override
        public <T extends J> T withType(@Nullable JavaType type) {
            return (T) typeParameter;
        }

        @Transient
        @Override
        public CoordinateBuilder.Expression getCoordinates() {
            return new CoordinateBuilder.Expression(this);
        }
    }

    @FieldDefaults(makeFinal = true, level = AccessLevel.PRIVATE)
    @EqualsAndHashCode(callSuper = false, onlyExplicitlyIncluded = true)
    @Data
    final class When implements K, Statement, Expression {
        @With
        @EqualsAndHashCode.Include
        UUID id;

        @With
        Space prefix;

        @With
        Markers markers;

        @Nullable
        @With
        ControlParentheses<J> selector;

        @With
        Block branches;

        @Nullable
        JavaType type;

        public When(UUID id, Space prefix, Markers markers, @Nullable ControlParentheses<J> selector, Block branches, @Nullable JavaType type) {
            this.id = id;
            this.prefix = prefix;
            this.markers = markers;
            this.selector = selector;
            this.branches = branches;
            this.type = type;
        }

        @Override
        public <P> J acceptKotlin(KotlinVisitor<P> v, P p) {
            return v.visitWhen(this, p);
        }

        @Nullable
        @Override
        public JavaType getType() {
            return type;
        }

        @SuppressWarnings("unchecked")
        @Override
        public When withType(@Nullable JavaType type) {
            if (type == this.type) {
                return this;
            }
            return new When(id, prefix, markers, selector, branches, this.type);
        }

        @Override
        @Transient
        public CoordinateBuilder.Statement getCoordinates() {
            return new CoordinateBuilder.Statement(this);
        }
    }

    @SuppressWarnings("unused")
    @FieldDefaults(makeFinal = true, level = AccessLevel.PRIVATE)
    @EqualsAndHashCode(callSuper = false, onlyExplicitlyIncluded = true)
    @AllArgsConstructor(access = AccessLevel.PRIVATE)
    final class WhenBranch implements K, Statement {
        @Nullable
        @NonFinal
        transient WeakReference<WhenBranch.Padding> padding;

        @With
        @EqualsAndHashCode.Include
        @Getter
        UUID id;

        @With
        @Getter
        Space prefix;

        @With
        @Getter
        Markers markers;

        JContainer<Expression> expressions;

        public WhenBranch(UUID id, Space prefix, Markers markers, JContainer<Expression> expressions, JRightPadded<J> body) {
            this.id = id;
            this.prefix = prefix;
            this.markers = markers;
            this.expressions = expressions;
            this.body = body;
        }

        public List<Expression> getExpressions() {
            return expressions.getElements();
        }

        public WhenBranch withExpressions(List<Expression> expressions) {
            return getPadding().withExpressions(requireNonNull(JContainer.withElementsNullable(this.expressions, expressions)));
        }

        JRightPadded<J> body;

        public J getBody() {
            return body.getElement();
        }

        public WhenBranch withBody(J body) {
            return getPadding().withBody(JRightPadded.withElement(this.body, body));
        }

        @Override
        public <P> J acceptKotlin(KotlinVisitor<P> v, P p) {
            return v.visitWhenBranch(this, p);
        }

        @Override
        @Transient
        public CoordinateBuilder.Statement getCoordinates() {
            return new CoordinateBuilder.Statement(this);
        }

        public WhenBranch.Padding getPadding() {
            WhenBranch.Padding p;
            if (this.padding == null) {
                p = new WhenBranch.Padding(this);
                this.padding = new WeakReference<>(p);
            } else {
                p = this.padding.get();
                if (p == null || p.t != this) {
                    p = new WhenBranch.Padding(this);
                    this.padding = new WeakReference<>(p);
                }
            }
            return p;
        }

        @Override
        public String toString() {
            return withPrefix(Space.EMPTY).printTrimmed(new KotlinPrinter<>());
        }

        @RequiredArgsConstructor
        public static class Padding {
            private final WhenBranch t;

            public JRightPadded<J> getBody() {
                return t.body;
            }

            public WhenBranch withBody(JRightPadded<J> body) {
                return t.body == body ? t : new WhenBranch(t.id, t.prefix, t.markers, t.expressions, body);
            }

            public JContainer<Expression> getExpressions() {
                return t.expressions;
            }

            public WhenBranch withExpressions(JContainer<Expression> expressions) {
                return t.expressions == expressions ? t : new WhenBranch(t.id, t.prefix, t.markers, expressions, t.body);
            }
        }
    }
}<|MERGE_RESOLUTION|>--- conflicted
+++ resolved
@@ -1532,7 +1532,6 @@
 
         boolean isSetterFirst;
 
-<<<<<<< HEAD
         @Nullable
         JRightPadded<Expression> receiver;
 
@@ -1542,11 +1541,9 @@
         }
 
         public Property(UUID id, Space prefix, Markers markers, @Nullable JContainer<TypeParameter> typeParameters, VariableDeclarations variableDeclarations,
+                        @Nullable K.TypeConstraints typeConstraints,
                         @Nullable J.MethodDeclaration getter, @Nullable J.MethodDeclaration setter, boolean isSetterFirst,
                         @Nullable JRightPadded<Expression> receiver) {
-=======
-        public Property(UUID id, Space prefix, Markers markers, @Nullable JContainer<TypeParameter> typeParameters, VariableDeclarations variableDeclarations, @Nullable K.TypeConstraints typeConstraints, @Nullable J.MethodDeclaration getter, @Nullable J.MethodDeclaration setter, boolean isSetterFirst) {
->>>>>>> 1854a269
             this.id = id;
             this.prefix = prefix;
             this.markers = markers;
@@ -1600,7 +1597,6 @@
             }
 
             public Property withTypeParameters(@Nullable JContainer<TypeParameter> typeParameters) {
-<<<<<<< HEAD
                 return t.typeParameters == typeParameters ? t : new Property(t.id, t.prefix, t.markers, typeParameters, t.variableDeclarations, t.getter, t.setter, t.isSetterFirst, t.receiver);
             }
 
@@ -1612,9 +1608,6 @@
             @Nullable
             public Property withReceiver(@Nullable JRightPadded<Expression> receiver) {
                 return t.receiver == receiver ? t : new Property(t.id, t.prefix, t.markers, t.typeParameters, t.variableDeclarations, t.getter, t.setter, t.isSetterFirst, receiver);
-=======
-                return t.typeParameters == typeParameters ? t : new Property(t.id, t.prefix, t.markers, typeParameters, t.variableDeclarations, t.typeConstraints, t.getter, t.setter, t.isSetterFirst);
->>>>>>> 1854a269
             }
         }
     }
