--- conflicted
+++ resolved
@@ -435,16 +435,7 @@
     @Override
     public <M extends Marker> M visitMarker(Marker marker, P p) {
         Marker m = super.visitMarker(marker, p);
-<<<<<<< HEAD
-        if (marker instanceof IsNullable) {
-            IsNullable isn = (IsNullable) marker;
-            m = isn.withPrefix(visitSpace(isn.getPrefix(), KSpace.Location.IS_NULLABLE_PREFIX, p));
-=======
-        if (m instanceof AnnotationUseSite) {
-            AnnotationUseSite acs = (AnnotationUseSite) marker;
-            m = acs.withPrefix(visitSpace(acs.getPrefix(), KSpace.Location.ANNOTATION_CALL_SITE_PREFIX, p));
->>>>>>> 19e12066
-        } else if (marker instanceof TypeReferencePrefix) {
+        if (marker instanceof TypeReferencePrefix) {
             TypeReferencePrefix tr = (TypeReferencePrefix) marker;
             m = tr.withPrefix(visitSpace(tr.getPrefix(), KSpace.Location.TYPE_REFERENCE_PREFIX, p));
         }
