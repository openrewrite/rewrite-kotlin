--- conflicted
+++ resolved
@@ -47,12 +47,7 @@
     public TreeVisitor<?, ExecutionContext> getVisitor() {
         return new KotlinVisitor<ExecutionContext>() {
             @Override
-            public J visitMethodInvocation(J.MethodInvocation method,
-<<<<<<< HEAD
-                                           ExecutionContext executionContext) {
-=======
-                                                            ExecutionContext ctx) {
->>>>>>> c166913e
+            public J visitMethodInvocation(J.MethodInvocation method, ExecutionContext ctx) {
                 if (CHAR_TO_INT_METHOD_MATCHER.matches(method) && method.getSelect() != null) {
                     return KotlinTemplate.builder("#{any(Char)}.code")
                             .build()
