/*
 * Copyright 2023 the original author or authors.
 * <p>
 * Licensed under the Apache License, Version 2.0 (the "License");
 * you may not use this file except in compliance with the License.
 * You may obtain a copy of the License at
 * <p>
 * https://www.apache.org/licenses/LICENSE-2.0
 * <p>
 * Unless required by applicable law or agreed to in writing, software
 * distributed under the License is distributed on an "AS IS" BASIS,
 * WITHOUT WARRANTIES OR CONDITIONS OF ANY KIND, either express or implied.
 * See the License for the specific language governing permissions and
 * limitations under the License.
 */
package org.openrewrite.kotlin.internal

import org.jetbrains.kotlin.*
import org.jetbrains.kotlin.KtFakeSourceElementKind.GeneratedLambdaLabel
import org.jetbrains.kotlin.com.intellij.lang.ASTNode
import org.jetbrains.kotlin.com.intellij.lang.LighterASTNode
import org.jetbrains.kotlin.com.intellij.openapi.util.TextRange
import org.jetbrains.kotlin.com.intellij.psi.PsiElement
import org.jetbrains.kotlin.com.intellij.psi.impl.source.tree.LeafPsiElement
import org.jetbrains.kotlin.com.intellij.psi.util.PsiTreeUtil
import org.jetbrains.kotlin.contracts.description.LogicOperationKind
import org.jetbrains.kotlin.descriptors.ClassKind
import org.jetbrains.kotlin.descriptors.annotations.AnnotationUseSiteTarget
import org.jetbrains.kotlin.fir.*
import org.jetbrains.kotlin.fir.contracts.*
import org.jetbrains.kotlin.fir.declarations.*
import org.jetbrains.kotlin.fir.declarations.impl.FirPrimaryConstructor
import org.jetbrains.kotlin.fir.expressions.*
import org.jetbrains.kotlin.fir.expressions.impl.FirElseIfTrueCondition
import org.jetbrains.kotlin.fir.expressions.impl.FirNoReceiverExpression
import org.jetbrains.kotlin.fir.expressions.impl.FirSingleExpressionBlock
import org.jetbrains.kotlin.fir.expressions.impl.FirUnitExpression
import org.jetbrains.kotlin.fir.references.*
import org.jetbrains.kotlin.fir.resolve.toFirRegularClassSymbol
import org.jetbrains.kotlin.fir.resolve.toSymbol
import org.jetbrains.kotlin.fir.symbols.ConeClassLikeLookupTag
import org.jetbrains.kotlin.fir.symbols.FirBasedSymbol
import org.jetbrains.kotlin.fir.symbols.SymbolInternals
import org.jetbrains.kotlin.fir.symbols.impl.*
import org.jetbrains.kotlin.fir.types.*
import org.jetbrains.kotlin.fir.types.impl.FirImplicitNullableAnyTypeRef
import org.jetbrains.kotlin.fir.types.impl.FirImplicitUnitTypeRef
import org.jetbrains.kotlin.fir.visitors.FirDefaultVisitor
import org.jetbrains.kotlin.lexer.KtModifierKeywordToken
import org.jetbrains.kotlin.lexer.KtTokens
import org.jetbrains.kotlin.psi.*
import org.jetbrains.kotlin.psi.psiUtil.allChildren
import org.jetbrains.kotlin.psi.psiUtil.endOffset
import org.jetbrains.kotlin.psi.psiUtil.getChildOfType
import org.jetbrains.kotlin.psi.psiUtil.startOffset
import org.jetbrains.kotlin.psi.stubs.elements.KtStubElementTypes
import org.jetbrains.kotlin.types.ConstantValueKind
import org.jetbrains.kotlin.types.Variance
import org.jetbrains.kotlin.util.getChildren
import org.openrewrite.Cursor
import org.openrewrite.ExecutionContext
import org.openrewrite.FileAttributes
import org.openrewrite.ParseExceptionResult
import org.openrewrite.Tree.randomId
import org.openrewrite.internal.ListUtils
import org.openrewrite.internal.StringUtils
import org.openrewrite.java.internal.JavaTypeCache
import org.openrewrite.java.marker.ImplicitReturn
import org.openrewrite.java.marker.OmitParentheses
import org.openrewrite.java.marker.TrailingComma
import org.openrewrite.java.tree.*
import org.openrewrite.java.tree.TypeTree.build
import org.openrewrite.kotlin.KotlinParser
import org.openrewrite.kotlin.KotlinTypeMapping
import org.openrewrite.kotlin.marker.*
import org.openrewrite.kotlin.tree.K
import org.openrewrite.marker.Markers
import org.openrewrite.style.NamedStyles
import java.nio.charset.Charset
import java.nio.file.Path
import java.util.*
import java.util.concurrent.atomic.AtomicBoolean
import java.util.function.Consumer
import java.util.function.Function
import java.util.stream.Collectors
import kotlin.collections.ArrayList
import kotlin.collections.HashMap
import kotlin.math.max
import kotlin.math.min


class KotlinParserVisitor(
        kotlinSource: KotlinSource,
        relativeTo: Path?,
        styles: List<NamedStyles>,
        typeCache: JavaTypeCache,
        firSession: FirSession,
        data: ExecutionContext
) :
        FirDefaultVisitor<J?, ExecutionContext>() {
    private val sourcePath: Path
    private val fileAttributes: FileAttributes?
    private val source: String
    private val charset: Charset
    private val charsetBomMarked: Boolean
    private val styles: List<NamedStyles>
    private val typeMapping: KotlinTypeMapping
    private val data: ExecutionContext
    private val firSession: FirSession
    private var cursor = 0
    private var nodes: Map<Int, ASTNode>
    private val generatedFirProperties: MutableMap<TextRange, FirProperty>

    // Associate top-level function and property declarations to the file.
    private var currentFile: FirFile? = null
    private var aliasImportMap: MutableMap<String, String>

    init {
        sourcePath = kotlinSource.input.getRelativePath(relativeTo)
        fileAttributes = kotlinSource.input.fileAttributes
        val `is` = kotlinSource.input.getSource(data)
        source = `is`.readFully()
        charset = `is`.charset
        charsetBomMarked = `is`.isCharsetBomMarked
        this.styles = styles
        typeMapping = KotlinTypeMapping(typeCache, firSession)
        this.data = data
        this.firSession = firSession
        this.nodes = kotlinSource.nodes
        generatedFirProperties = HashMap()
        aliasImportMap = HashMap()
    }

    private fun type(obj: Any?, ownerFallBack: FirBasedSymbol<*>? = null) = typeMapping.type(obj, ownerFallBack)

    override fun visitFile(file: FirFile, data: ExecutionContext): J {
        currentFile = file
        generatedFirProperties.clear()
        var annotations: List<J.Annotation>? = null
        val annotationList = PsiTreeUtil.findChildOfType(
                getRealPsiElement(file),
                KtFileAnnotationList::class.java
        )
        if (annotationList != null) {
            annotations = mapFileAnnotations(annotationList, file.annotations)
        }
        var paddedPkg: JRightPadded<J.Package>? = null
        if (!file.packageDirective.packageFqName.isRoot) {
            val pkg: J.Package = try {
                visitPackageDirective(file.packageDirective, data) as J.Package
            } catch (e: Exception) {
                throw KotlinParsingException("Failed to parse package directive", e)
            }
            paddedPkg = maybeSemicolon(pkg)
        }
        val imports: MutableList<JRightPadded<J.Import>> = ArrayList(file.imports.size)
        for (anImport in file.imports) {
            val importStatement: J.Import = try {
                visitImport(anImport, data) as J.Import
            } catch (e: Exception) {
                throw KotlinParsingException("Failed to parse import", e)
            }
            imports.add(maybeSemicolon(importStatement))
        }
        val statements: MutableList<JRightPadded<Statement>> = ArrayList(file.declarations.size)
        val firStatements = if (sourcePath.fileName.toString().endsWith(".kts")) {
            // We do not know if a K.Script is necessary if any of these assertions are true, we will.
            if (file.declarations.size > 1) {
                throw UnsupportedOperationException("Unexpected script declaration count.")
            } else if (file.declarations.isNotEmpty() && (file.declarations[0] as FirScript).parameters.isNotEmpty()) {
                throw UnsupportedOperationException("Unexpected script parameters.")
            } else if (file.declarations.isNotEmpty() && (file.declarations[0] as FirScript).contextReceivers.isNotEmpty()) {
                throw UnsupportedOperationException("Unexpected script context receivers.")
            }

            (file.declarations[0] as FirScript).statements
        } else {
            file.declarations
        }
        for (declaration in firStatements) {
            var statement: Statement?
            val savedCursor = cursor
            try {
                statement = visitElement(declaration, data) as Statement
            } catch (e: Exception) {
                if (declaration.source == null || getRealPsiElement(declaration) == null) {
                    throw KotlinParsingException("Failed to parse declaration", e)
                }
                cursor = savedCursor
                val prefix = whitespace()
                var text = getRealPsiElement(declaration)!!.text
                if (prefix.comments.isNotEmpty()) {
                    val lastComment = prefix.comments[prefix.comments.size - 1]
                    val prefixText = lastComment.printComment(Cursor(null, lastComment)) + lastComment.suffix
                    text = text.substring(prefixText.length)
                }
                skip(text)
                statement = J.Unknown(
                        randomId(),
                        prefix,
                        Markers.EMPTY,
                        J.Unknown.Source(
                                randomId(),
                                Space.EMPTY,
                                Markers.build(
                                        listOf(
                                                ParseExceptionResult.build(
                                                        KotlinParser::class.java, e
                                                )
                                                        .withTreeType(declaration.source!!.kind.toString())
                                        )
                                ),
                                text
                        )
                )
            }
            statements.add(maybeSemicolon(statement!!))
        }
        return K.CompilationUnit(
                randomId(),
                Space.EMPTY,
                Markers.build(styles),
                sourcePath,
                fileAttributes,
                charset.name(),
                charsetBomMarked,
                null,
                annotations ?: emptyList<J.Annotation>(),
                paddedPkg,
                imports,
                statements,
                Space.format(source, cursor, source.length)
        )
    }

    override fun visitErrorNamedReference(errorNamedReference: FirErrorNamedReference, data: ExecutionContext): J {
        return if (errorNamedReference.source is KtRealPsiSourceElement && (errorNamedReference.source as KtRealPsiSourceElement).psi is KtNameReferenceExpression) {
            val nameReferenceExpression =
                    (errorNamedReference.source as KtRealPsiSourceElement).psi as KtNameReferenceExpression
            val name =
                    if (nameReferenceExpression.getIdentifier() == null) "{error}" else nameReferenceExpression.getIdentifier()!!.text
            val prefix = sourceBefore(name)
            J.Identifier(
                    randomId(),
                    prefix,
                    Markers.EMPTY,
                    emptyList<J.Annotation>(),
                    name,
                    null,
                    null
            )
        } else if (errorNamedReference.source is KtLightSourceElement) {
            val fullName: String = errorNamedReference.source!!.lighterASTNode.toString()
            val prefix = whitespace()
            skip(fullName)
            (build(fullName) as J).withPrefix(prefix)
        } else if (errorNamedReference.source is KtFakeSourceElement) {
            val psi = (errorNamedReference.source as KtFakeSourceElement).psi as KtNameReferenceExpression
            skip(psi.getReferencedName())
            build(psi.getReferencedName()) as J
        } else {
            throw UnsupportedOperationException("Unsupported error name reference type.")
        }
    }

    override fun visitAnnotationCall(annotationCall: FirAnnotationCall, data: ExecutionContext): J {
        val psiAnnotation = getRealPsiElement(annotationCall)
        val psiAnnotationChildren = psiAnnotation?.children
        val hasValueArgumentList = if (psiAnnotationChildren != null) {
            psiAnnotationChildren.any { it is KtValueArgumentList }
        } else false

        val prefix = whitespace()
        var markers = Markers.EMPTY
        skip("@")
        when (annotationCall.useSiteTarget) {
            AnnotationUseSiteTarget.FILE -> {
                skip("file")
                markers = markers.addIfAbsent(AnnotationCallSite(randomId(), "file", sourceBefore(":")))
            }

            AnnotationUseSiteTarget.PROPERTY_GETTER -> {
                skip("get")
                markers = markers.addIfAbsent(AnnotationCallSite(randomId(), "get", sourceBefore(":")))
            }

            AnnotationUseSiteTarget.PROPERTY_SETTER -> {
                skip("set")
                markers = markers.addIfAbsent(AnnotationCallSite(randomId(), "set", sourceBefore(":")))
            }

            AnnotationUseSiteTarget.CONSTRUCTOR_PARAMETER -> {
                skip("param")
                markers = markers.addIfAbsent(AnnotationCallSite(randomId(), "param", sourceBefore(":")))
            }

            AnnotationUseSiteTarget.FIELD -> {
                skip("field")
                markers = markers.addIfAbsent(AnnotationCallSite(randomId(), "field", sourceBefore(":")))
            }

            AnnotationUseSiteTarget.RECEIVER -> {
                skip("receiver")
                markers = markers.addIfAbsent(AnnotationCallSite(randomId(), "receiver", sourceBefore(":")))
            }

            AnnotationUseSiteTarget.SETTER_PARAMETER -> {
                skip("setparam")
                markers = markers.addIfAbsent(AnnotationCallSite(randomId(), "setparam", sourceBefore(":")))
            }

            AnnotationUseSiteTarget.PROPERTY -> {
                skip("property")
                markers = markers.addIfAbsent(AnnotationCallSite(randomId(), "property", sourceBefore(":")))
            }

            AnnotationUseSiteTarget.PROPERTY_DELEGATE_FIELD -> {
                skip("delegate")
                markers = markers.addIfAbsent(AnnotationCallSite(randomId(), "delegate", sourceBefore(":")))
            }

            null -> {
            }
        }
        val name = visitElement(annotationCall.annotationTypeRef, data) as NameTree
        var args: JContainer<Expression>? = null
        if (hasValueArgumentList || annotationCall.argumentList.arguments.isNotEmpty()) {
            val argsPrefix = sourceBefore("(")
            val expressions: List<JRightPadded<Expression>> = if (annotationCall.argumentList.arguments.size == 1) {
                if (annotationCall.argumentList.arguments[0] is FirVarargArgumentsExpression) {
                    val varargArgumentsExpression =
                            annotationCall.argumentList.arguments[0] as FirVarargArgumentsExpression
                    convertAllToExpressions(
                            varargArgumentsExpression.arguments, ",", ")", data
                    )
                } else {
                    val arg = annotationCall.argumentList.arguments[0]
                    listOf(
                            convertToExpression(
                                    arg,
                                    { sourceBefore(")") },
                                    data
                            )!!
                    )
                }
            } else {
                convertAllToExpressions(
                        annotationCall.argumentList.arguments, ",", ")", data
                )
            }
            args = JContainer.build(argsPrefix, expressions, Markers.EMPTY)
        }
        return J.Annotation(
                randomId(),
                prefix,
                markers,
                name,
                args
        )
    }

    override fun visitAnonymousFunction(anonymousFunction: FirAnonymousFunction, data: ExecutionContext): J {
        var markers = Markers.EMPTY
        var label: J.Label? = null
        if (anonymousFunction.label != null &&
                anonymousFunction.label!!.source != null &&
                anonymousFunction.label?.source?.kind !== GeneratedLambdaLabel
        ) {
            label = visitElement(anonymousFunction.label!!, data) as J.Label?
        }
        val prefix = whitespace()
        val hasBraces = source[cursor] == '{'
        if (hasBraces) {
            skip("{")
        } else {
            markers = markers.addIfAbsent(OmitBraces(randomId()))
        }
        var omitDestruct = false
        val valueParams: MutableList<JRightPadded<J>> = ArrayList(anonymousFunction.valueParameters.size)
        if (anonymousFunction.valueParameters.isNotEmpty()) {
            val parameters = anonymousFunction.valueParameters
            for (i in parameters.indices) {
                val p = parameters[i]
                if (p.source?.kind is KtFakeSourceElementKind.ItLambdaParameter) {
                    continue
                }
                // FIXME: replace with destruct declaration
                if ("<destruct>" == p.name.asString()) {
                    omitDestruct = true
                    val destructPrefix = sourceBefore("(")
                    val saveCursor = cursor
                    val params = sourceBefore(")").whitespace
                    val paramNames = params.split(",".toRegex()).dropLastWhile { it.isEmpty() }.toTypedArray()
                    val destructParams: MutableList<JRightPadded<J>> = ArrayList(paramNames.size)
                    cursor(saveCursor)
                    var typeArguments: Array<out ConeTypeProjection>? = null
                    if (p.returnTypeRef is FirResolvedTypeRef && (p.returnTypeRef.source == null || p.returnTypeRef.source!!.kind !is KtFakeSourceElementKind)) {
                        val typeRef = p.returnTypeRef as FirResolvedTypeRef
                        typeArguments = typeRef.type.typeArguments
                    }
                    for (j in paramNames.indices) {
                        val paramName = paramNames[j].trim { it <= ' ' }
                        val type = if (typeArguments == null || j >= typeArguments.size) null else type(
                                typeArguments[j]
                        )
                        val param = createIdentifier(paramName, type, null)
                        var paramExpr = JRightPadded.build<J>(param)
                        val after = if (j < paramNames.size - 1) sourceBefore(",") else sourceBefore(")")
                        paramExpr = paramExpr.withAfter(after)
                        destructParams.add(paramExpr)
                    }

                    // Create a new J.Lambda.Parameters instance to represent the destructured parameters.
                    // { (a, b), c -> ... } // a destructured pair and another parameter
                    // { (a, b), (c, d) -> ... } // a destructured pair and another destructured pair
                    val destructParamsExpr =
                            J.Lambda.Parameters(randomId(), destructPrefix, Markers.EMPTY, true, destructParams)
                    valueParams.add(JRightPadded.build(destructParamsExpr))
                } else {
                    val lambda = visitElement(p, data)
                    if (lambda != null) {
                        val param: JRightPadded<J> =
                                if (i != parameters.size - 1) {
                                    JRightPadded(lambda, sourceBefore(","), Markers.EMPTY)
                                } else {
                                    maybeTrailingComma(lambda)
                                }
                        valueParams.add(param)
                    }
                }
            }
        }
        var params = J.Lambda.Parameters(randomId(), Space.EMPTY, Markers.EMPTY, false, valueParams)
        val saveCursor = cursor
        val arrowPrefix = whitespace()
        if (skip("->")) {
            params = if (params.parameters.isEmpty()) {
                params.padding.withParams(
                        listOf(
                                JRightPadded
                                        .build(J.Empty(randomId(), Space.EMPTY, Markers.EMPTY) as J)
                                        .withAfter(arrowPrefix)
                        )
                )
            } else {
                params.padding.withParams(
                        ListUtils.mapLast(
                                params.padding.params
                        ) { param: JRightPadded<J> ->
                            param.withAfter(
                                    arrowPrefix
                            )
                        })
            }
        } else {
            cursor(saveCursor)
        }
        val skip = Collections.newSetFromMap(IdentityHashMap<FirElement, Boolean>())
        if (omitDestruct && anonymousFunction.body != null) {
            // FIXME: replace with destruct declaration
            // skip destructured property declarations.
            for (statement in anonymousFunction.body!!.statements) {
                if (statement is FirProperty && statement.initializer is FirComponentCall &&
                        (statement.initializer as FirComponentCall).explicitReceiver is FirPropertyAccessExpression &&
                        ((statement.initializer as FirComponentCall).explicitReceiver as FirPropertyAccessExpression).calleeReference is FirResolvedNamedReference &&
                        "<destruct>" == (((statement.initializer as FirComponentCall).explicitReceiver as FirPropertyAccessExpression).calleeReference as FirResolvedNamedReference).name.asString()
                ) {
                    skip.add(statement)
                }
            }
        }
        var body = if (anonymousFunction.body == null) null else visitBlock0(anonymousFunction.body!!, skip, false, data)
        if (hasBraces && body is J.Block) {
            body = body.withEnd(sourceBefore("}"))
        }
        if (body == null) {
            body = J.Block(
                    randomId(),
                    Space.EMPTY,
                    Markers.EMPTY,
                    JRightPadded(false, Space.EMPTY, Markers.EMPTY),
                    emptyList(),
                    Space.EMPTY
            )
        }
        val lambda = J.Lambda(
                randomId(),
                prefix,
                markers,
                params,
                Space.EMPTY,
                body,
                null
        )
        return if (label != null) label.withStatement(lambda) else lambda
    }

    override fun visitAnonymousFunctionExpression(
            anonymousFunctionExpression: FirAnonymousFunctionExpression,
            data: ExecutionContext
    ): J {
        val anonymousFunction = anonymousFunctionExpression.anonymousFunction
        if (anonymousFunction.isLambda) {
            return visitAnonymousFunction(anonymousFunction, data)
        } else {
            val prefix = sourceBefore("fun")
            val before = sourceBefore("(")
            val params: List<JRightPadded<J>> = if (anonymousFunction.valueParameters.isNotEmpty())
                convertAll(
                        anonymousFunction.valueParameters, ",", ")", data
                )
            else
                listOf(
                        padRight(
                                J.Empty(randomId(), sourceBefore(")"), Markers.EMPTY), Space.EMPTY
                        )
                )

            val body = mapFunctionBody(anonymousFunction, data)!!
            return J.Lambda(
                    randomId(),
                    prefix,
                    Markers.EMPTY.addIfAbsent(AnonymousFunction(randomId())),
                    J.Lambda.Parameters(randomId(), before, Markers.EMPTY, true, params),
                    Space.EMPTY,
                    body,
                    null
            )
        }
    }

    private fun mapFunctionBody(function: FirFunction, data: ExecutionContext): J.Block? {
        val saveCursor = cursor
        val before = whitespace()
        return if (function.body is FirSingleExpressionBlock) {
            if (skip("=")) {
                convertToBlock(function.body as FirSingleExpressionBlock, data).withPrefix(before)
            } else {
                throw IllegalStateException("Unexpected single block expression, cursor is likely at the wrong position.")
            }
        } else if (function.body is FirBlock) {
            cursor(saveCursor)
            visitElement(function.body!!, data) as J.Block?
        } else if (function.body == null) {
            cursor(saveCursor)
            null
        } else {
            throw IllegalStateException("Unexpected function body.")
        }
    }

    override fun visitAnonymousInitializer(anonymousInitializer: FirAnonymousInitializer, data: ExecutionContext): J {
        val prefix = sourceBefore("init")
        var staticInit = visitElement(anonymousInitializer.body!!, data) as J.Block
        staticInit = staticInit.padding.withStatic(staticInit.padding.static.withAfter(staticInit.prefix))
        staticInit = staticInit.withPrefix(prefix)
        return staticInit.withStatic(true)
    }

    override fun visitAnonymousObject(anonymousObject: FirAnonymousObject, data: ExecutionContext): J {
        var saveCursor = cursor

        var markers = Markers.EMPTY
        var typeExpressionPrefix = Space.EMPTY
        val newClassPrefix = whitespace()
        var clazz: TypeTree? = null
        if (skip("object")) {
            val objectSuffix = whitespace()
            markers = markers.addIfAbsent(KObject(randomId(), Space.EMPTY))
            markers = markers.addIfAbsent(TypeReferencePrefix(randomId(), objectSuffix))
            if (skip(":")) {
                typeExpressionPrefix = whitespace()
                clazz = visitElement(anonymousObject.superTypeRefs[0], data) as TypeTree?
            }
        }

        val args: JContainer<Expression>
        saveCursor = cursor
        val before = whitespace()
        args = if (source[cursor] == '(') {
            if (anonymousObject.declarations.isNotEmpty() &&
                    anonymousObject.declarations[0] is FirPrimaryConstructor &&
                    (anonymousObject.declarations[0] as FirPrimaryConstructor).delegatedConstructor != null &&
                    (anonymousObject.declarations[0] as FirPrimaryConstructor).delegatedConstructor!!.argumentList.arguments.isNotEmpty()
            ) {
                cursor(saveCursor)
                val delegatedConstructor =
                        (anonymousObject.declarations[0] as FirPrimaryConstructor).delegatedConstructor!!
                mapFunctionalCallArguments(delegatedConstructor)
            } else {
                skip("(")
                JContainer.build(
                        before,
                        listOf(
                                padRight(
                                        J.Empty(randomId(), sourceBefore(")"), Markers.EMPTY), Space.EMPTY
                                )
                        ), Markers.EMPTY
                )
            }
        } else {
            cursor(saveCursor)
            JContainer.empty<Expression>()
                    .withMarkers(Markers.build(listOf(OmitParentheses(randomId()))))
        }
        saveCursor = cursor
        var body: J.Block? = null
        val bodyPrefix = whitespace()
        if (skip("{")) {
            val declarations: MutableList<FirElement> = ArrayList(anonymousObject.declarations.size)
            for (declaration in anonymousObject.declarations) {
                if (declaration.source != null && declaration.source!!.kind is KtFakeSourceElementKind) {
                    continue
                }
                declarations.add(declaration)
            }
            val statements: MutableList<JRightPadded<Statement>> = ArrayList(declarations.size)
            for (element in declarations) {
                val s = visitElement(element, data) as Statement?
                if (s != null) {
                    statements.add(JRightPadded.build(s))
                }
            }
            body = J.Block(
                    randomId(),
                    bodyPrefix,
                    Markers.EMPTY,
                    JRightPadded(false, Space.EMPTY, Markers.EMPTY),
                    statements,
                    sourceBefore("}")
            )
        } else {
            cursor(saveCursor)
        }
        return J.NewClass(
            randomId(),
            newClassPrefix,
            markers,
            null,
            typeExpressionPrefix,
            clazz,
            args,
            body,
            null
        )
    }

    override fun visitAnonymousObjectExpression(
            anonymousObjectExpression: FirAnonymousObjectExpression,
            data: ExecutionContext
    ): J {
        // Pass through to the anonymous object since the `<anonymous>` typeRef on the expression is not necessary.
        return visitElement(anonymousObjectExpression.anonymousObject, data)!!
    }

    @OptIn(SymbolInternals::class)
    override fun visitCallableReferenceAccess(
            callableReferenceAccess: FirCallableReferenceAccess,
            data: ExecutionContext
    ): J {
        val prefix = whitespace()
        val reference = callableReferenceAccess.calleeReference as FirResolvedCallableReference
        var methodReferenceType: JavaType.Method? = null
        if (reference.resolvedSymbol is FirNamedFunctionSymbol) {
            methodReferenceType = typeMapping.methodDeclarationType(
                    (reference.resolvedSymbol as FirNamedFunctionSymbol).fir,
                    TypeUtils.asFullyQualified(type(callableReferenceAccess.explicitReceiver)), getCurrentFile()
            )
        }
        var fieldReferenceType: JavaType.Variable? = null
        if (reference.resolvedSymbol is FirPropertySymbol) {
            fieldReferenceType = typeMapping.variableType(
                    reference.resolvedSymbol as FirVariableSymbol<out FirVariable>,
                    TypeUtils.asFullyQualified(type(callableReferenceAccess.explicitReceiver)), getCurrentFile()
            )
        }

        val receiverExpr = callableReferenceAccess.explicitReceiver?.let {
            convertToExpression<Expression>(callableReferenceAccess.explicitReceiver!!, data)!!
        }

        val paddedExpr: JRightPadded<Expression> = if (receiverExpr == null) {
            padRight(J.Empty(randomId(), Space.EMPTY, Markers.EMPTY), sourceBefore("::"))
        } else {
            padRight(receiverExpr, sourceBefore("::"))
        }

        return J.MemberReference(
                randomId(),
                prefix,
                Markers.EMPTY,
                paddedExpr,
                null,
                padLeft(whitespace(), visitElement(callableReferenceAccess.calleeReference, data) as J.Identifier),
                type(callableReferenceAccess.calleeReference),
                methodReferenceType,
                fieldReferenceType
        )
    }

    override fun visitArrayOfCall(arrayOfCall: FirArrayOfCall, data: ExecutionContext): J {
        return K.ListLiteral(
                randomId(),
                sourceBefore("["),
                Markers.EMPTY,
                if (arrayOfCall.argumentList.arguments.isEmpty()) JContainer.build(
                        listOf(
                                JRightPadded(
                                        J.Empty(randomId(), Space.EMPTY, Markers.EMPTY), sourceBefore("]"), Markers.EMPTY
                                )
                        )
                ) else JContainer.build(
                        Space.EMPTY, convertAllToExpressions(
                        arrayOfCall.argumentList.arguments, ",", "]", data), Markers.EMPTY
                ),
                type(arrayOfCall)
        )
    }

    override fun visitBackingFieldReference(
            backingFieldReference: FirBackingFieldReference,
            data: ExecutionContext
    ): J {
        val name = if (backingFieldReference.name.asString().startsWith("$")) backingFieldReference.name.asString()
                .substring(1) else backingFieldReference.name.asString()
        return createIdentifier(name, backingFieldReference)
    }

    override fun visitBinaryLogicExpression(
            binaryLogicExpression: FirBinaryLogicExpression,
            data: ExecutionContext
    ): J {
        val prefix = whitespace()
        val left =
                convertToExpression<Expression>(binaryLogicExpression.leftOperand, data)!!
        var markers = Markers.EMPTY
        val opPrefix = whitespace()
        val op: J.Binary.Type
        if (LogicOperationKind.AND == binaryLogicExpression.kind) {
            skip("&&")
            op = J.Binary.Type.And
        } else if (LogicOperationKind.OR == binaryLogicExpression.kind) {
            if (skip(",")) {
                markers = Markers.build(listOf(LogicalComma(randomId())))
            } else {
                skip("||")
            }
            op = J.Binary.Type.Or
        } else {
            throw UnsupportedOperationException("Unsupported binary expression type " + binaryLogicExpression.kind.name)
        }
        val right =
                convertToExpression<Expression>(binaryLogicExpression.rightOperand, data)!!
        return J.Binary(
                randomId(),
                prefix,
                markers,
                left,
                padLeft(opPrefix, op),
                right,
                type(binaryLogicExpression)
        )
    }

    override fun visitBlock(block: FirBlock, data: ExecutionContext): J {
        return if (block is FirSingleExpressionBlock) visitSingleExpressionBlock(block, data) else visitBlock(block, emptySet(), data)
    }

    private fun visitSingleExpressionBlock(block: FirSingleExpressionBlock, data: ExecutionContext): J {
        return visitElement(block.statement, data)!!
    }

    /**
     * Map a FirBlock to a J.Block.
     *
     * @param block          target FirBlock.
     * @param skipStatements must use a [Set] constructed by [IdentityHashMap]. Kotlin uses FirBlocks to
     * represented certain AST elements. When an AST element is represented as a block, we need
     * to filter out statements that should not be processed.
     *
     *
     * I.E., a for loop in code will be a FirWhileLoop in the AST, and the body of the FirWhileLoop
     * (FirBlock) will contain statements that do not exist in code.
     * The additional statements contain AST information required to construct the J.ForLoop,
     * but should not be added as statements to the J.ForLoop#body.
     */
    private fun visitBlock(block: FirBlock, skipStatements: Set<FirElement>, data: ExecutionContext): J {
        return visitBlock0(block, skipStatements, true, data)
    }

    private fun visitBlock0(block: FirBlock, skipStatements: Set<FirElement>, consumeBraces: Boolean, data: ExecutionContext): J.Block {
        var saveCursor = cursor
        var prefix: Space = whitespace()
        val hasBraces = consumeBraces && skip("{")
        if (!hasBraces) {
            cursor(saveCursor)
            prefix = Space.EMPTY
        }

        val firStatements: MutableList<FirStatement> = ArrayList(block.statements.size)
        for (s in block.statements) {
            // Skip FirElements that should not be processed.
            if (!skipStatements.contains(s) &&
                    (s.source == null || s.source!!.kind !is KtFakeSourceElementKind.ImplicitConstructor)
            ) {
                firStatements.add(s)
            }
        }
        val statements: MutableList<JRightPadded<Statement>> = ArrayList(firStatements.size)
        var i = 0
        while (i < firStatements.size) {
            val firElement: FirElement = firStatements[i]
            val element = getRealPsiElement(firElement)
            var j: J? = null
            if (firElement is FirBlock && firElement.statements.size == 2) {
                // For loops are wrapped in a block and split into two FirElements.
                // The FirProperty at position 0 is the control of the for loop.
                // The FirWhileLoop at position 1 is the for loop, which is transformed to use an iterator.
                // So, the FirBlock is transformed to construct a J.ForEach that preserves source code.
                if (firElement.statements[0] is FirProperty && "<iterator>" == (firElement.statements[0] as FirProperty).name.asString() &&
                        firElement.statements[1] is FirWhileLoop
                ) {
                    j = mapForLoop(firElement)
                }
            }
            var skipImplicitDestructs = 0
            if (element is KtDestructuringDeclaration) {
                val destructEntries = element.children.filterIsInstance<KtDestructuringDeclarationEntry>()
                val psiFirPairs: MutableList<Pair<PsiElement, FirStatement?>> = mutableListOf()

                psiFirPairs.add(Pair(element, firElement as FirStatement))
                for (destructEntry in destructEntries) {
                    destructEntry.endOffset
                    var fe: FirStatement? = null
                    for (fs in firStatements) {
                        if (fs.source != null &&
                                fs.source!!.startOffset == destructEntry.startOffset &&
                                fs.source!!.endOffset == destructEntry.endOffset) {
                            fe = fs
                            break
                        }
                    }
                    psiFirPairs.add(Pair(destructEntry, fe))
                }

                j = mapDestructProperty(psiFirPairs)
                skipImplicitDestructs = element.entries.size
            }
            if (j == null) {
                j = visitElement(firElement, data)
                if (j !is Statement && j is Expression) {
                    j = K.ExpressionStatement(randomId(), j)
                }
            }
            i += skipImplicitDestructs
            var stat = JRightPadded.build(j as Statement)
            saveCursor = cursor
            val beforeSemicolon = whitespace()
            if (cursor < source.length && skip(";")) {
                stat = stat.withMarkers(stat.markers.add(Semicolon(randomId())))
                        .withAfter(beforeSemicolon)
            } else {
                cursor(saveCursor)
            }
            statements.add(stat)
            i++
        }
        return J.Block(
                randomId(),
                prefix,
                if (hasBraces) Markers.EMPTY else Markers.EMPTY.addIfAbsent(OmitBraces(randomId())),
                JRightPadded.build(false),
                statements,
                if (hasBraces) sourceBefore("}") else Space.EMPTY
        )
    }

    override fun visitBreakExpression(breakExpression: FirBreakExpression, data: ExecutionContext): J {
        val prefix = sourceBefore("break")
        var label: J.Identifier? = null
        if (breakExpression.target.labelName != null) {
            skip("@")
            label = createIdentifier(breakExpression.target.labelName)
        }
        return J.Break(
                randomId(),
                prefix,
                Markers.EMPTY,
                label
        )
    }

    override fun visitCatch(catch: FirCatch, data: ExecutionContext): J {
        val prefix = whitespace()
        skip("catch")
        val paramPrefix = sourceBefore("(")
        val paramDecl = visitElement(catch.parameter, data) as J.VariableDeclarations
        val param = J.ControlParentheses(
                randomId(),
                paramPrefix,
                Markers.EMPTY,
                padRight(paramDecl, sourceBefore(")"))
        )
        return J.Try.Catch(
                randomId(),
                prefix,
                Markers.EMPTY,
                param,
                visitElement(catch.block, data) as J.Block
        )
    }

    override fun visitCheckNotNullCall(checkNotNullCall: FirCheckNotNullCall, data: ExecutionContext): J {
        val j: J = visitElement(checkNotNullCall.argumentList.arguments[0], data)!!
        return j.withMarkers(j.markers.addIfAbsent(CheckNotNull(randomId(), sourceBefore("!!"))))
    }

    override fun visitComparisonExpression(comparisonExpression: FirComparisonExpression, data: ExecutionContext): J {
        val prefix = whitespace()
        val functionCall = comparisonExpression.compareToCall
        val receiver: FirElement =
                if (functionCall.explicitReceiver != null) functionCall.explicitReceiver!! else functionCall.dispatchReceiver
        val left =
                convertToExpression<Expression>(receiver, data)!!
        val opPrefix = sourceBefore(comparisonExpression.operation.operator)
        val op = mapOperation(comparisonExpression.operation)
        if (functionCall.argumentList.arguments.size != 1) {
            throw UnsupportedOperationException("Unsupported FirComparisonExpression argument size")
        }
        val right =
                convertToExpression<Expression>(functionCall.argumentList.arguments[0], data)!!
        return J.Binary(
                randomId(),
                prefix,
                Markers.EMPTY,
                left,
                padLeft(opPrefix, op),
                right,
                type(comparisonExpression)
        )
    }

    override fun <T> visitConstExpression(constExpression: FirConstExpression<T>, data: ExecutionContext): J {
        var prefix = Space.EMPTY
        val psiElement = getRealPsiElement(constExpression)
        if (constExpression.kind !is ConstantValueKind.String || ((psiElement != null) && psiElement.text.contains("\""))) {
            prefix = whitespace()
        }
        val valueSource =
                source.substring(cursor, cursor + constExpression.source!!.endOffset - constExpression.source!!.startOffset)
        cursor += valueSource.length
        val value: T = constExpression.value
        val type: JavaType.Primitive = if (constExpression.typeRef is FirResolvedTypeRef &&
                (constExpression.typeRef as FirResolvedTypeRef).type is ConeClassLikeType
        ) {
            val coneClassLikeType = (constExpression.typeRef as FirResolvedTypeRef).type as ConeClassLikeType
            typeMapping.primitive(coneClassLikeType)
        } else {
            throw IllegalArgumentException("Unresolved primitive type.")
        }
        return J.Literal(
                randomId(),
                prefix,
                Markers.EMPTY,
                value,
                valueSource,
                null,
                type
        )
    }

    override fun visitEqualityOperatorCall(equalityOperatorCall: FirEqualityOperatorCall, data: ExecutionContext): J {
        if (equalityOperatorCall.argumentList.arguments.size != 2) {
            throw UnsupportedOperationException("Unsupported number of equality operator arguments.")
        }
        val left: FirElement = equalityOperatorCall.argumentList.arguments[0]
        val right: FirElement = equalityOperatorCall.argumentList.arguments[1]
        if (left is FirWhenSubjectExpression || right is FirWhenSubjectExpression) {
            return if (left is FirWhenSubjectExpression) convertToExpression(
                    right,
                    data
            )!! else convertToExpression(left, data)!!
        }
        val prefix = whitespace()
        val leftExpr =
                convertToExpression<Expression>(left, data)!!
        val op = equalityOperatorCall.operation
        val opPrefix = sourceBefore(op.operator)
        val rightExpr =
                convertToExpression<Expression>(right, data)!!
        return if (op == FirOperation.IDENTITY || op == FirOperation.NOT_IDENTITY) {
            K.Binary(
                    randomId(),
                    prefix,
                    Markers.EMPTY,
                    leftExpr,
                    padLeft(
                            opPrefix,
                            if (op == FirOperation.IDENTITY) K.Binary.Type.IdentityEquals else K.Binary.Type.IdentityNotEquals
                    ),
                    rightExpr,
                    Space.EMPTY,
                    type(equalityOperatorCall)
            )
        } else {
            J.Binary(
                    randomId(),
                    prefix,
                    Markers.EMPTY,
                    leftExpr,
                    padLeft(opPrefix, mapOperation(op)),
                    rightExpr,
                    type(equalityOperatorCall)
            )
        }
    }

    override fun visitContinueExpression(continueExpression: FirContinueExpression, data: ExecutionContext): J {
        val prefix = sourceBefore("continue")
        var label: J.Identifier? = null
        if (continueExpression.target.labelName != null) {
            skip("@")
            label = createIdentifier(continueExpression.target.labelName)
        }
        return J.Continue(
                randomId(),
                prefix,
                Markers.EMPTY,
                label
        )
    }

    override fun visitDoWhileLoop(doWhileLoop: FirDoWhileLoop, data: ExecutionContext): J {
        var label: J.Label? = null
        if (doWhileLoop.label != null) {
            label = visitElement(doWhileLoop.label!!, data) as J.Label?
        }
        val prefix = whitespace()
        skip("do")
        val statement = J.DoWhileLoop(
                randomId(),
                prefix,
                Markers.EMPTY,
                JRightPadded.build(visitElement(doWhileLoop.block, data) as Statement),
                padLeft(sourceBefore("while"), mapControlParentheses(doWhileLoop.condition))
        )
        return if (label != null) label.withStatement(statement) else statement
    }

    override fun visitElvisExpression(elvisExpression: FirElvisExpression, data: ExecutionContext): J {
        val prefix = whitespace()
        val lhs =
                convertToExpression<Expression>(elvisExpression.lhs, data)!!
        val before = sourceBefore("?:")
        val rhs =
                convertToExpression<Expression>(elvisExpression.rhs, data)!!
        return J.Ternary(
                randomId(),
                prefix,
                Markers.EMPTY,
                J.Empty(randomId(), Space.EMPTY, Markers.EMPTY),
                padLeft(Space.EMPTY, lhs),
                padLeft(before, rhs),
                type(elvisExpression)
        )
    }

    override fun visitEnumEntry(enumEntry: FirEnumEntry, data: ExecutionContext): J {
        val prefix = whitespace()
        val annotations: List<J.Annotation?>? = mapAnnotations(enumEntry.annotations)
        return J.EnumValue(
                randomId(),
                prefix,
                Markers.EMPTY,
                annotations ?: emptyList(),
                createIdentifier(enumEntry.name.asString(), enumEntry),
                if (enumEntry.initializer is FirAnonymousObjectExpression) {
                    visitElement((enumEntry.initializer as FirAnonymousObjectExpression).anonymousObject, data) as J.NewClass?
                } else {
                    null
                }
        )
    }

    override fun visitSuperReference(superReference: FirSuperReference, data: ExecutionContext): J {
        val prefix = sourceBefore("super")
        return J.Identifier(
                randomId(),
                prefix,
                Markers.EMPTY,
                emptyList(),
                "super",
                null,
                null
        )
    }

    override fun visitFunctionCall(functionCall: FirFunctionCall, data: ExecutionContext): J {
        val origin = functionCall.origin
        val j: J = if (origin == FirFunctionCallOrigin.Operator && functionCall !is FirImplicitInvokeCall) {
            val operatorName = functionCall.calleeReference.name.asString()
            if (isUnaryOperation(operatorName)) {
                mapUnaryOperation(functionCall)
            } else if ("get" == operatorName) {
                val indexedAccess = mapFunctionCall(functionCall, false, data)
                indexedAccess.withMarkers(indexedAccess.markers.addIfAbsent(IndexedAccess(randomId())))
            } else if ("contains" == operatorName || "rangeTo" == operatorName || "set" == operatorName || "rangeUntil" == operatorName) {
                mapKotlinBinaryOperation(functionCall)
            } else if (operatorName in augmentedAssignOperators) {
                mapAugmentedAssign(functionCall)
            } else if ("provideDelegate" == operatorName) {
                // TODO should we really just entirely skip the `provideDelegate` call in the LST?
                visitElement(functionCall.explicitReceiver!!, data)!!
            } else {
                mapBinaryOperation(functionCall)
            }
        } else {
            mapFunctionCall(functionCall, origin == FirFunctionCallOrigin.Infix, data)
        }
        return j
    }

    private fun mapFunctionCall(functionCall: FirFunctionCall, isInfix: Boolean, data: ExecutionContext): J {
        val prefix = whitespace()
        val namedReference = functionCall.calleeReference
        return if (namedReference is FirResolvedNamedReference &&
                namedReference.resolvedSymbol is FirConstructorSymbol
        ) {
            var name: TypeTree = if (functionCall.explicitReceiver != null) {
                val expr =
                        convertToExpression<Expression>(functionCall.explicitReceiver!!, data)!!
                J.FieldAccess(
                        randomId(),
                        Space.EMPTY,
                        Markers.EMPTY,
                        expr,
                        padLeft(sourceBefore("."), createIdentifier(namedReference.name.asString(), namedReference)),
                        type(functionCall, getCurrentFile())
                )
            } else {
                visitElement(namedReference, data) as J.Identifier
            }
            val saveCursor = cursor
            whitespace()
            if (source[cursor] == '<' && functionCall.typeArguments.isNotEmpty()) {
                cursor(saveCursor)
                name = J.ParameterizedType(
                        randomId(),
                        Space.EMPTY,
                        Markers.EMPTY,
                        name,
                        mapTypeArguments(functionCall.typeArguments, data),
                        type(functionCall, getCurrentFile())
                )
            } else {
                cursor(saveCursor)
            }
            val args = mapFunctionalCallArguments(functionCall)
            J.NewClass(
                    randomId(),
                    prefix,
                    Markers.EMPTY,
                    null,
                    Space.EMPTY,
                    name,
                    args,
                    null,
                    typeMapping.methodInvocationType(functionCall, getCurrentFile())
            )
        } else {
            var markers = Markers.EMPTY
            var select: JRightPadded<Expression>? = null
            if (isInfix) {
                markers = markers.addIfAbsent(Infix(randomId()))
                markers = markers.addIfAbsent(Extension(randomId()))
            }

            val implicitExtensionFunction = functionCall is FirImplicitInvokeCall
                    && functionCall.arguments.isNotEmpty()
                    && functionCall.source != null
                    && functionCall.source!!.startOffset < functionCall.calleeReference.source!!.startOffset
            if (functionCall !is FirImplicitInvokeCall || implicitExtensionFunction) {
                val receiver = if (implicitExtensionFunction) functionCall.arguments[0] else getReceiver(functionCall.explicitReceiver)
                if (receiver != null) {
                    val selectExpr = convertToExpression<Expression>(receiver, data)
                    if (selectExpr != null) {
                        val after = whitespace()
                        if (skip("?")) {
                            markers = markers.addIfAbsent(IsNullSafe(randomId(), Space.EMPTY))
                        }
                        skip(".")
                        select = JRightPadded.build(selectExpr).withAfter(after)
                    }
                }
            }

            val name = visitElement(namedReference, data) as J.Identifier
            var typeParams: JContainer<Expression>? = null
            if (functionCall.typeArguments.isNotEmpty()) {
                val saveCursor = cursor
                whitespace()
                val parseTypeArguments = source[cursor] == '<'
                cursor(saveCursor)
                if (parseTypeArguments) {
                    typeParams = mapTypeArguments(functionCall.typeArguments, data)
                }
            }

            val args = mapFunctionalCallArguments(functionCall, implicitExtensionFunction)

            var owner = getCurrentFile()
            if (namedReference is FirResolvedNamedReference) {
                val symbol = namedReference.resolvedSymbol
                if (symbol is FirNamedFunctionSymbol) {
                    val lookupTag: ConeClassLikeLookupTag? = symbol.containingClassLookupTag()
                    if (lookupTag != null) {
                        owner = lookupTag.toFirRegularClassSymbol(firSession)
                    }
                }
            }
            val type = typeMapping.methodInvocationType(functionCall, owner)
            J.MethodInvocation(
                    randomId(),
                    prefix,
                    markers,
                    select,
                    typeParams,
                    name.withType(type),
                    args,
                    type
            )
        }
    }

    private fun getReceiver(firElement: FirElement?): FirElement? {
        if (firElement?.source == null) {
            return null
        }
        var receiver: FirElement? = null
        when (firElement) {
            is FirCheckedSafeCallSubject -> {
                receiver = firElement.originalReceiverRef.value
            }

            is FirThisReceiverExpression -> {
                receiver = firElement
            }

            !is FirNoReceiverExpression -> {
                receiver = firElement
            }
        }
        return receiver
    }

    private fun mapDestructProperty(propertiesPairs: List<Pair<PsiElement, FirStatement?>>): K.DestructuringDeclaration {
        val prefix = whitespace()
        val initializer = propertiesPairs[0].second as FirProperty
        val destructuringDeclaration = getRealPsiElement(initializer) as KtDestructuringDeclaration?
        var modifiers: MutableList<J.Modifier> = ArrayList()
        val leadingAnnotations: MutableList<J.Annotation> = mutableListOf()
        var trailingAnnotations: MutableList<J.Annotation>? = mutableListOf()
        val modifierList = getModifierList(destructuringDeclaration)
        if (modifierList != null) {
            modifiers =
                    mapModifierList(modifierList, initializer.annotations, leadingAnnotations, trailingAnnotations!!)
        }
        val keyword = destructuringDeclaration!!.valOrVarKeyword
        if ("val" == keyword!!.text) {
            modifiers.add(
                    J.Modifier(
                            randomId(),
                            sourceBefore("val"),
                            Markers.EMPTY,
                            null,
                            J.Modifier.Type.Final,
                            trailingAnnotations!!
                    )
            )
            trailingAnnotations = null
        } else if ("var" == keyword.text) {
            modifiers.add(mapToJModifier("var", trailingAnnotations!!))
            trailingAnnotations = null
        }
        val before = sourceBefore("(")
        val vars: MutableList<JRightPadded<J.VariableDeclarations.NamedVariable>> = ArrayList(propertiesPairs.size - 1)
        var paddedInitializer: JLeftPadded<Expression>? = null
        for (i in 1 until propertiesPairs.size) {
            val property = propertiesPairs[i].second as FirProperty?

            if (property == null) {
                val maybeBeforeUnderscore = whitespace()
                if (source[cursor] == '_') {
                    val nameVar = createIdentifier("_", null, null).withPrefix(maybeBeforeUnderscore)
                    val namedVariable = J.VariableDeclarations.NamedVariable(
                            randomId(),
                            Space.EMPTY,
                            Markers.EMPTY,
                            nameVar,
                            emptyList(),
                            null,
                            null
                    )

                    val paddedVariable = padRight(namedVariable, sourceBefore(","))
                    vars.add(paddedVariable)
                }

                continue
            }

            val entry = getRealPsiElement(property) as KtDestructuringDeclarationEntry
            val annotations: MutableList<J.Annotation> = mutableListOf()
            val propNode = getRealPsiElement(property)
            val modifierListVar = getModifierList(propNode)
            if (modifierListVar != null) {
                mapModifierList(modifierListVar, property.annotations, annotations, mutableListOf())
            }
            val vt = type(property, getCurrentFile()) as JavaType.Variable?
            var nameVar = createIdentifier(entry.name!!, vt?.type, vt).withAnnotations(annotations)
            nameVar = if (trailingAnnotations == null) nameVar else nameVar.withAnnotations(trailingAnnotations)
            var namedVariable = J.VariableDeclarations.NamedVariable(
                    randomId(),
                    Space.EMPTY,
                    Markers.EMPTY,
                    nameVar,
                    emptyList(),
                    null,
                    vt
            )
            trailingAnnotations = null
            var j = visitComponentCall(property.initializer as FirComponentCall, data, true)
            if (j !is Expression && j is Statement) {
                j = K.StatementExpression(randomId(), j)
            }
            namedVariable =
                    namedVariable.padding.withInitializer(padLeft(Space.build(" ", emptyList()), j as Expression))
            var paddedVariable: JRightPadded<J.VariableDeclarations.NamedVariable>
            if (i == propertiesPairs.size - 1 && initializer.initializer != null) {
                val after = sourceBefore(")")
                paddedInitializer = padLeft(sourceBefore("="), convertToExpression(initializer.initializer!!, data)!!)
                paddedVariable = padRight(namedVariable, after)
            } else {
                paddedVariable = padRight(namedVariable, sourceBefore(","))
            }
            vars.add(paddedVariable)
        }
        val variableDeclarations = J.VariableDeclarations(
                randomId(),
                Space.EMPTY,
                Markers.EMPTY,
                if (leadingAnnotations.isEmpty()) emptyList() else leadingAnnotations,
                modifiers,
                null,
                null,
                emptyList(),
                listOf(
                        padRight(
                                J.VariableDeclarations.NamedVariable(
                                        randomId(),
                                        Space.EMPTY,
                                        Markers.EMPTY,
                                        J.Identifier(
                                                randomId(),
                                                Space.build(" ", emptyList()),
                                                Markers.EMPTY,
                                                emptyList(),
                                                initializer.name.asString(),
                                                null,
                                                null
                                        ),
                                        emptyList(),
                                        paddedInitializer,
                                        null
                                ), Space.EMPTY
                        )
                )
        )
        return K.DestructuringDeclaration(
                randomId(),
                prefix,
                Markers.EMPTY,
                variableDeclarations,
                JContainer.build(before, vars, Markers.EMPTY)
        )
    }

    private fun mapFileAnnotations(
            annotationList: KtFileAnnotationList,
            firAnnotations: List<FirAnnotation>
    ): MutableList<J.Annotation> {
        val annotationsMap: MutableMap<Int, FirAnnotation> = HashMap()
        for (annotation in firAnnotations) {
            if (annotation.source != null) {
                annotationsMap[annotation.source!!.startOffset] = annotation
            }
        }

        val annotations: MutableList<J.Annotation> = ArrayList(annotationList.children.size)
        for (annotation in annotationList.children) {
            // convert KtAnnotation to J.Annotation
            if (annotationsMap.containsKey(annotation.textRange.startOffset)) {
                val ann = visitElement(annotationsMap[annotation.textRange.startOffset]!!, data) as J.Annotation
                annotations.add(ann)
            } else {
                throw UnsupportedOperationException("Unexpected missing annotation.")
            }
        }
        return annotations
    }

    private fun mapFunctionalCallArguments(firCall: FirCall, skipFirstArgument: Boolean = false): JContainer<Expression> {
        var callPsi = getPsiElement(firCall)!!
        callPsi = if (callPsi is KtDotQualifiedExpression || callPsi is KtSafeQualifiedExpression) callPsi.lastChild else callPsi
        val firArguments = if (skipFirstArgument) firCall.argumentList.arguments.subList(1, firCall.argumentList.arguments.size) else firCall.argumentList.arguments
        val flattenedExpressions = firArguments.stream()
                .map { e -> if (e is FirVarargArgumentsExpression) e.arguments else listOf(e) }
                .flatMap { it.stream() }
                .collect(Collectors.toList())
        val argumentCount = flattenedExpressions.size
        // Trailing lambda: https://kotlinlang.org/docs/lambdas.html#passing-trailing-lambdas
        val hasTrailingLambda = argumentCount > 0 && callPsi.lastChild is KtLambdaArgument
        val expressions: MutableList<JRightPadded<Expression>> = ArrayList(flattenedExpressions.size)
        val isLastArgumentLambda = flattenedExpressions.isNotEmpty() && flattenedExpressions[argumentCount - 1] is FirLambdaArgumentExpression
        val isInfix = firCall is FirFunctionCall && firCall.origin == FirFunctionCallOrigin.Infix

        var markers = Markers.EMPTY
        val args: JContainer<Expression>
        var saveCursor = cursor
        var containerPrefix = whitespace()
        var parenOrBrace = source[cursor++]
        val closing = when (parenOrBrace) {
            '[' -> "]"
            else -> ")"
        }
        if (parenOrBrace == '[') {
            markers = markers.addIfAbsent(IndexedAccess(randomId()))
        }
        val isCloseParen = parenOrBrace == '(' && source[cursor] == ')'
        if (isCloseParen && isLastArgumentLambda) {
            cursor++
            saveCursor = cursor
            parenOrBrace = source[cursor]
        } else if ((parenOrBrace != '(' && parenOrBrace != '[') || isInfix) {
            cursor(saveCursor)
            containerPrefix = Space.EMPTY
            markers = markers.addIfAbsent(OmitParentheses(randomId()))
        }

        if (firArguments.isEmpty()) {
            args = if (parenOrBrace == '{') {
                // function call arguments with no parens.
                cursor(saveCursor)
                JContainer.build(
                        containerPrefix,
                        listOf(padRight(J.Empty(randomId(), Space.EMPTY, Markers.EMPTY), Space.EMPTY)),
                        markers
                )
            } else {
                JContainer.build(
                        containerPrefix,
                        listOf(padRight(J.Empty(randomId(), sourceBefore(closing), Markers.EMPTY), Space.EMPTY)
                        ),
                        markers
                )
            }
        } else {
            var isTrailingLambda = false
            for (i in flattenedExpressions.indices) {
                isTrailingLambda = hasTrailingLambda && i == argumentCount - 1
                val expression = flattenedExpressions[i]
                var expr = convertToExpression<Expression>(expression, data)!!
                if (isTrailingLambda && expr !is J.Empty) {
                    expr = expr.withMarkers(expr.markers.addIfAbsent(TrailingLambdaArgument(randomId())))
                    expressions.add(padRight(expr, Space.EMPTY))
                    break
                }
                val padding = whitespace()
                var trailingComma: TrailingComma? = null
                if (!isInfix) {
                    if (isLastArgumentLambda && i == argumentCount - 2) {
                        trailingComma = if (skip(",")) TrailingComma(randomId(), whitespace()) else null
                        skip(closing)
                    } else if (i == argumentCount - 1) {
                        trailingComma = if (skip(",")) TrailingComma(randomId(), whitespace()) else null
                    } else {
                        skip(",")
                    }
                }
                var padded = padRight(expr, padding)
                padded =
                        if (trailingComma != null) padded.withMarkers(padded.markers.addIfAbsent(trailingComma)) else padded
                expressions.add(padded)
            }
            if (!isTrailingLambda && !isInfix) {
                skip(closing)
            }
            args = JContainer.build(containerPrefix, expressions, markers)
        }
        return args
    }

    private fun mapTypeArguments(types: List<FirElement>, data: ExecutionContext): JContainer<Expression> {
        val prefix = whitespace()
        skip("<")
        val parameters: MutableList<JRightPadded<Expression>> = ArrayList(types.size)
        for (i in types.indices) {
            val type = types[i]
            val padded = JRightPadded.build(convertToExpression<J>(type, data) as Expression)
                    .withAfter(if (i < types.size - 1) sourceBefore(",") else whitespace())
            parameters.add(padded)
        }
        skip(">")
        return JContainer.build(prefix, parameters, Markers.EMPTY)
    }

    private fun mapUnaryOperation(functionCall: FirFunctionCall): J {
        val prefix = whitespace()
        val name = functionCall.calleeReference.name.asString()
        val op: JLeftPadded<J.Unary.Type>
        val expr: Expression
        when (name) {
            "dec" -> if (skip("--")) {
                op = padLeft(Space.EMPTY, J.Unary.Type.PreDecrement)
                expr = convertToExpression(functionCall.dispatchReceiver, data)!!
            } else {
                val saveCursor = cursor
                val opName = sourceBefore("--").whitespace.trim { it <= ' ' }
                cursor(saveCursor)
                expr = createIdentifier(opName)
                op = padLeft(sourceBefore("--"), J.Unary.Type.PostDecrement)
            }

            "inc" -> if (skip("++")) {
                op = padLeft(Space.EMPTY, J.Unary.Type.PreIncrement)
                expr = convertToExpression(functionCall.dispatchReceiver, data)!!
            } else {
                val saveCursor = cursor
                val opName = sourceBefore("++").whitespace.trim { it <= ' ' }
                cursor(saveCursor)
                expr = createIdentifier(opName)
                op = padLeft(sourceBefore("++"), J.Unary.Type.PostIncrement)
            }

            "not" -> {
                skip("!")
                op = padLeft(Space.EMPTY, J.Unary.Type.Not)
                expr = convertToExpression(functionCall.dispatchReceiver, data)!!
            }

            "unaryMinus" -> {
                skip("-")
                op = padLeft(Space.EMPTY, J.Unary.Type.Negative)
                expr = convertToExpression(functionCall.dispatchReceiver, data)!!
            }

            "unaryPlus" -> {
                skip("+")
                op = padLeft(Space.EMPTY, J.Unary.Type.Positive)
                expr = convertToExpression(functionCall.dispatchReceiver, data)!!
            }

            else -> throw UnsupportedOperationException("Unsupported unary operator type.")
        }
        return J.Unary(
                randomId(),
                prefix,
                Markers.EMPTY,
                op,
                expr,
                type(functionCall)
        )
    }

    private fun mapKotlinBinaryOperation(functionCall: FirFunctionCall): J {
        val prefix = whitespace()
        var left: Expression
        val opPrefix: Space
        val kotlinBinaryType: K.Binary.Type
        val right: Expression
        val after = Space.EMPTY
        when (functionCall.calleeReference.name.asString()) {
            "contains" -> {
                // Prevent SOE of methods with an implicit LHS that refers to the subject of a when expression.
                left = if (functionCall.argumentList.arguments[0] is FirWhenSubjectExpression) {
                    J.Empty(randomId(), Space.EMPTY, Markers.EMPTY)
                } else {
                    convertToExpression(functionCall.argumentList.arguments[0], data)!!
                }

                // The `in` keyword is a function call to `contains` applied to a primitive range. I.E., `IntRange`, `LongRange`.
                opPrefix = whitespace()
                kotlinBinaryType = if (skip("!")) K.Binary.Type.NotContains else K.Binary.Type.Contains
                skip("in")
                val rhs: FirExpression =
                        if (functionCall.explicitReceiver != null) functionCall.explicitReceiver!! else functionCall.dispatchReceiver
                right = convertToExpression(rhs, data)!!
            }

            "set" -> {
                // Note: the kotlin set function call is converted to a J.Assignment and may be an issue in Kotlin recipes in the future.
                left = convertToExpression(functionCall.explicitReceiver!!, data)!!
                left = J.ArrayAccess(
                        randomId(),
                        left.prefix,
                        Markers.EMPTY,
                        left.withPrefix(Space.EMPTY),
                        J.ArrayDimension(
                                randomId(),
                                sourceBefore("["),
                                Markers.EMPTY,
                                padRight(
                                        convertToExpression(
                                                functionCall.argumentList.arguments[0], data
                                        )!!, sourceBefore("]")
                                )
                        ),
                        type(type(functionCall.argumentList.arguments[1]))
                )
                val before = whitespace()
                @Suppress("ControlFlowWithEmptyBody")
                if (skip("=")) {
                } else {
                    // Check for syntax de-sugaring.
                    throw UnsupportedOperationException("Unsupported set operator type.")
                }
                return J.Assignment(
                        randomId(),
                        prefix,
                        Markers.EMPTY,
                        left,
                        padLeft(
                                before, convertToExpression(
                                functionCall.argumentList.arguments[1], data
                        )!!
                        ),
                        type(functionCall.argumentList.arguments[1])
                )
            }

            "rangeUntil" -> {
                val lhs =
                        if (functionCall.explicitReceiver != null) functionCall.explicitReceiver else functionCall.dispatchReceiver
                left = convertToExpression(lhs as FirElement, data)!!
                opPrefix = sourceBefore("..<")
                kotlinBinaryType = K.Binary.Type.RangeUntil
                right = convertToExpression(functionCall.argumentList.arguments[0], data)!!
            }

            else -> {
                val lhs =
                        if (functionCall.explicitReceiver != null) functionCall.explicitReceiver else functionCall.dispatchReceiver
                left = convertToExpression(lhs as FirElement, data)!!
                opPrefix = sourceBefore("..")
                kotlinBinaryType = K.Binary.Type.RangeTo
                right = convertToExpression(functionCall.argumentList.arguments[0], data)!!
            }
        }
        return K.Binary(
                randomId(),
                prefix,
                Markers.EMPTY,
                left,
                padLeft(opPrefix, kotlinBinaryType),
                right,
                after,
                type(functionCall)
        )
    }

    private fun mapBinaryOperation(functionCall: FirFunctionCall): J {
        val prefix = whitespace()
        val receiver: FirElement =
                if (functionCall.explicitReceiver != null) functionCall.explicitReceiver!! else functionCall.dispatchReceiver
        val left =
                convertToExpression<Expression>(receiver, data)!!
        val opPrefix: Space
        val javaBinaryType: J.Binary.Type
        when (functionCall.calleeReference.name.asString()) {
            "div" -> {
                javaBinaryType = J.Binary.Type.Division
                opPrefix = sourceBefore("/")
            }

            "minus" -> {
                javaBinaryType = J.Binary.Type.Subtraction
                opPrefix = sourceBefore("-")
            }

            "plus" -> {
                javaBinaryType = J.Binary.Type.Addition
                opPrefix = sourceBefore("+")
            }

            "rem" -> {
                javaBinaryType = J.Binary.Type.Modulo
                opPrefix = sourceBefore("%")
            }

            "times" -> {
                javaBinaryType = J.Binary.Type.Multiplication
                opPrefix = sourceBefore("*")
            }

            else -> throw UnsupportedOperationException("Unsupported binary operator type.")
        }
        val right =
                convertToExpression<Expression>(functionCall.argumentList.arguments[0], data)!!
        return J.Binary(
                randomId(),
                prefix,
                Markers.EMPTY,
                left,
                padLeft(opPrefix, javaBinaryType),
                right,
                type(functionCall)
        )
    }

    private fun mapAugmentedAssign(functionCall: FirFunctionCall): J {
        val prefix = whitespace()
        val receiver: FirElement =
                if (functionCall.explicitReceiver != null) functionCall.explicitReceiver!! else functionCall.dispatchReceiver
        val left =
                convertToExpression<Expression>(receiver, data)!!
        val opPrefix: Space
        val javaBinaryType: J.AssignmentOperation.Type
        when (functionCall.calleeReference.name.asString()) {
            "divAssign" -> {
                javaBinaryType = J.AssignmentOperation.Type.Division
                opPrefix = sourceBefore("/=")
            }

            "minusAssign" -> {
                javaBinaryType = J.AssignmentOperation.Type.Subtraction
                opPrefix = sourceBefore("-=")
            }

            "plusAssign" -> {
                javaBinaryType = J.AssignmentOperation.Type.Addition
                opPrefix = sourceBefore("+=")
            }

            "remAssign" -> {
                javaBinaryType = J.AssignmentOperation.Type.Modulo
                opPrefix = sourceBefore("%=")
            }

            "timesAssign" -> {
                javaBinaryType = J.AssignmentOperation.Type.Multiplication
                opPrefix = sourceBefore("*=")
            }

            else -> throw UnsupportedOperationException("Unsupported assignment operator type.")
        }
        val right =
                convertToExpression<Expression>(functionCall.argumentList.arguments[0], data)!!
        return J.AssignmentOperation(
                randomId(),
                prefix,
                Markers.EMPTY,
                left,
                padLeft(opPrefix, javaBinaryType),
                right,
                type(functionCall)
        )
    }

    override fun visitFunctionTypeRef(functionTypeRef: FirFunctionTypeRef, data: ExecutionContext): J {
        val prefix = whitespace()
        if (functionTypeRef.isMarkedNullable) {
            skip("(")
            whitespace() // FIXME add to LST
        }
        var modifiers: List<J.Modifier> = ArrayList()
        val leadingAnnotations: MutableList<J.Annotation> = mutableListOf()
        val node = getRealPsiElement(functionTypeRef)
        val modifierList = getModifierList(node)
        if (modifierList != null) {
            modifiers = mapModifierList(
                    modifierList,
                    functionTypeRef.annotations,
                    leadingAnnotations,
                    mutableListOf()
            )
        }
        var receiver: JRightPadded<NameTree>? = null
        if (functionTypeRef.receiverTypeRef != null) {
            val receiverName = visitElement(functionTypeRef.receiverTypeRef!!, data) as NameTree
            receiver = JRightPadded.build(receiverName)
                    .withAfter(whitespace())
            skip(".")
        }
        val before = sourceBefore("(")
        val refParams: MutableList<JRightPadded<out TypeTree>> = ArrayList(functionTypeRef.parameters.size)
        if (functionTypeRef.parameters.isNotEmpty()) {
            val parameters = functionTypeRef.parameters
            for (i in parameters.indices) {
                val p = parameters[i]
                val expr = visitElement(p, data) as K.FunctionType.Parameter?
                if (expr != null) {
                    var param: JRightPadded<out TypeTree>
                    if (i < parameters.size - 1) {
                        param = JRightPadded.build(expr).withAfter(whitespace())
                        skip(",")
                    } else {
                        val after = whitespace()
                        param = JRightPadded.build(expr).withAfter(after)
                        if (skip(",")) {
                            param = param.withMarkers(Markers.build(listOf(TrailingComma(randomId(), whitespace()))))
                        }
                    }
                    refParams.add(param)
                }
            }
            skip(")")
        } else {
            refParams +=
                    JRightPadded
                            .build(J.Empty(randomId(), Space.EMPTY, Markers.EMPTY))
                            .withAfter(sourceBefore(")"))
        }

        val arrow = sourceBefore("->")
        val returnType: TypeTree = visitElement(functionTypeRef.returnTypeRef, data) as TypeTree

        val nullablePrefix: Space?
        if (functionTypeRef.isMarkedNullable) {
            whitespace() // FIXME add to LST
            skip(")")
            nullablePrefix = whitespace()
            skip("?")
        } else {
            nullablePrefix = null
        }

        return K.FunctionType(
                randomId(),
                prefix,
                if (functionTypeRef.isMarkedNullable) Markers.EMPTY.addIfAbsent(IsNullable(randomId(), nullablePrefix!!)) else Markers.EMPTY,
                leadingAnnotations,
                modifiers,
                receiver,
                JContainer.build(before, refParams as List<JRightPadded<TypeTree>>, Markers.EMPTY),
                arrow,
                returnType
        )
    }

    override fun visitImport(import: FirImport, data: ExecutionContext): J {
        val prefix = sourceBefore("import")
        val hasParentClassId = (import is FirResolvedImport && import.resolvedParentClassId != null)
        val static = padLeft(Space.EMPTY, hasParentClassId)
        val space = whitespace()
        val importName: String =
                if (import.importedFqName == null) {
                    ""
                } else {
                    val importNodes: List<LighterASTNode> =
                            import.source!!.lighterASTNode.getChildren(import.source!!.treeStructure)
                    // KtStubElementTypes.DOT_QUALIFIED_EXPRESSION
                    val importNameNode = importNodes[2]
                    source.substring(
                            importNameNode.startOffset,
                            if (import.isAllUnder) importNodes[importNodes.size - 1].endOffset else importNameNode.endOffset
                    )
                }
        val qualid = if (importName.contains(".")) (build(importName) as J)
                .withPrefix(space) else
        // Kotlin allows methods to be imported directly, so we need to create a fake field access to fit into J.Import.
            J.FieldAccess(
                    randomId(),
                    Space.EMPTY,
                    Markers.EMPTY,
                    J.Empty(randomId(), Space.EMPTY, Markers.EMPTY),
                    padLeft(Space.EMPTY, createIdentifier(importName).withPrefix(space)),
                    null
            )
        skip(importName)
        var alias: JLeftPadded<J.Identifier>? = null
        if (import.aliasName != null) {
            val asPrefix = sourceBefore("as")
            val aliasText = import.aliasName!!.asString()
            skip(aliasText)
            // FirImport does not contain type attribution information, so we cannot use the type mapping here.
            val aliasId = createIdentifier(aliasText)
            alias = padLeft(asPrefix, aliasId)
            aliasImportMap[importName] = aliasText
        }

        return J.Import(
                randomId(),
                prefix,
                Markers.EMPTY,
                static,
                qualid,
                alias
        )
    }

    override fun visitPackageDirective(packageDirective: FirPackageDirective, data: ExecutionContext): J {
        val pkgPrefix = whitespace()
        skip("package")
        val pkgNamePrefix = whitespace()
        val packageNameNode =
                packageDirective.source!!.lighterASTNode.getChildren(packageDirective.source!!.treeStructure)[2]
        val packageName = source.substring(packageNameNode.startOffset, packageNameNode.endOffset)
        skip(packageName)
        return J.Package(
                randomId(),
                pkgPrefix,
                Markers.EMPTY,
                (build(packageName) as J).withPrefix(pkgNamePrefix),
                emptyList()
        )
    }

    override fun visitGetClassCall(getClassCall: FirGetClassCall, data: ExecutionContext): J {
        return J.MemberReference(
                randomId(),
                whitespace(),
                Markers.EMPTY,
                padRight(convertToExpression(getClassCall.argument, data)!!, sourceBefore("::")),
                null,
                padLeft(whitespace(), createIdentifier("class")),
                type(getClassCall),
                null,
                null
        )
    }

    override fun visitLabel(label: FirLabel, data: ExecutionContext): J {
        return J.Label(
                randomId(),
                whitespace(),
                Markers.EMPTY,
                padRight(
                        createIdentifier(label.name),
                        sourceBefore("@")
                ),
                // The label exists on the FIR statement, and needs to be set in the statements visit.
                J.Empty(randomId(), Space.EMPTY, Markers.EMPTY)
        )
    }

    override fun visitLambdaArgumentExpression(
            lambdaArgumentExpression: FirLambdaArgumentExpression,
            data: ExecutionContext
    ): J {
        val prefix = whitespace()
        val j: J = visitElement(lambdaArgumentExpression.expression, data)!!
        return j.withPrefix(prefix)
    }

    override fun visitNamedArgumentExpression(
            namedArgumentExpression: FirNamedArgumentExpression,
            data: ExecutionContext
    ): J {
        val prefix = whitespace()
        val name = createIdentifier(namedArgumentExpression.name.toString())
        val exprPrefix = sourceBefore("=")
        val expr =
                convertToExpression<Expression>(namedArgumentExpression.expression, data)!!
        return J.Assignment(
                randomId(),
                prefix,
                Markers.EMPTY,
                name,
                padLeft(exprPrefix, expr),
                type(namedArgumentExpression.typeRef)
        )
    }

    override fun visitProperty(property: FirProperty, data: ExecutionContext): J {
        val prefix = whitespace()
        var markers = Markers.EMPTY
        val node = getRealPsiElement(property)
        val modifierList = getModifierList(node)
        var modifiers: MutableList<J.Modifier> = ArrayList()
        val leadingAnnotations: MutableList<J.Annotation> = mutableListOf()
        val lastAnnotations: MutableList<J.Annotation> = mutableListOf()
        if (modifierList != null) {
            modifiers =
                    mapModifierList(modifierList, collectFirAnnotations(property), leadingAnnotations, lastAnnotations)
        }
        val varOrVar = if (node == null) null else (node as KtValVarKeywordOwner).valOrVarKeyword
        if (varOrVar != null) {
            if ("val" == varOrVar.text) {
                modifiers.add(
                        J.Modifier(
                                randomId(),
                                sourceBefore("val"),
                                Markers.EMPTY,
                                null,
                                J.Modifier.Type.Final,
                                lastAnnotations
                        )
                )
            } else {
                modifiers.add(
                        J.Modifier(
                                randomId(),
                                sourceBefore("var"),
                                Markers.EMPTY,
                                "var",
                                J.Modifier.Type.LanguageExtension,
                                lastAnnotations
                        )
                )
            }
        }

        var typeParameters: JContainer<J.TypeParameter>? = null
        if (property.typeParameters.isNotEmpty()) {
            val before = sourceBefore("<")
            val params: MutableList<JRightPadded<J.TypeParameter>> = ArrayList(property.typeParameters.size)
            val parameters = property.typeParameters
            for (i in parameters.indices) {
                val typeParameter = parameters[i]
                val j: J = visitElement(typeParameter, data)!!
                params.add(
                        padRight(
                                j as J.TypeParameter,
                                if (i == parameters.size - 1) sourceBefore(">") else sourceBefore(",")
                        )
                )
            }
            typeParameters = JContainer.build(
                    before,
                    params,
                    Markers.EMPTY
            )
        }

        var receiver : JRightPadded<J>? = null
        if (property.receiverParameter != null) {
            // Generates a VariableDeclaration to represent the receiver similar to how it is done in the Kotlin compiler.
            val name = visitElement(property.receiverParameter!!, data)
            receiver = padRight(name!!, whitespace())
            markers = markers.addIfAbsent(Extension(randomId()))
<<<<<<< HEAD
            skip(".")
=======
            receiver = padRight(
                    J.VariableDeclarations(
                            randomId(),
                            Space.EMPTY,
                            Markers.EMPTY,
                            emptyList(),
                            emptyList(),
                            receiverName,
                            null,
                            emptyList(),
                            emptyList()
                    ), sourceBefore(".")
            )
>>>>>>> 1854a269
        }
        val variables: MutableList<JRightPadded<J.VariableDeclarations.NamedVariable>>
        var getter: J.MethodDeclaration? = null
        var setter: J.MethodDeclaration? = null
        var isSetterFirst = false
        var typeExpression: TypeTree? = null
        val namePrefix = whitespace()

        val propertyName = property.name.asString()
        val variableName = when (propertyName) {
            "<unused var>" -> "_"
            "<no name provided>" -> ""
            else -> propertyName
        }

        val name = createIdentifier(variableName, property)
        var typeConstraints: K.TypeConstraints? = null
        var initializer: JLeftPadded<Expression>? = null
        if (node != null) {
            var initMarkers = Markers.EMPTY
            if (property.delegate != null) {
                if (property.delegate is FirFunctionCall || property.delegate is FirPropertyAccessExpression || property.delegate is FirCallableReferenceAccess) {
                    val prev = PsiTreeUtil.skipWhitespacesAndCommentsBackward(getPsiElement(property.delegate))
                    val typeMarkersPair = mapTypeExpression(property, markers)
                    if (typeMarkersPair.first != null) {
                        typeExpression = typeMarkersPair.first
                        markers = typeMarkersPair.second
                    }

                    val before = if (prev != null) sourceBefore(prev.text) else Space.EMPTY
                    initMarkers = initMarkers.addIfAbsent(By(randomId()))
                    initializer = padLeft(before, convertToExpression(property.delegate!!, data)!!)
                } else {
                    throw UnsupportedOperationException(
                            generateUnsupportedMessage(
                                    "Unexpected property delegation. FirProperty#delegate for name: " +
                                            (property.delegate as FirFunctionCall?)!!.calleeReference.name.asString()
                            )
                    )
                }
            } else {
                val typeMarkersPair = mapTypeExpression(property, markers)
                if (typeMarkersPair.first != null) {
                    typeExpression = typeMarkersPair.first
                    markers = typeMarkersPair.second
                }
            }

            // type constraints
            typeConstraints = mapTypeConstraints(property, property.psi?.getChildOfType<KtTypeConstraintList>(), data)

            var equals: PsiElement? = null
            var propertyNode: KtProperty? = null
            if (node is KtProperty) {
                propertyNode = node
                equals = propertyNode.equalsToken
            } else if (node is KtParameter) {
                equals = node.equalsToken
            }
            if (equals != null) {
                // If an equals token exists, then we have an initializer
                initializer = padLeft(sourceBefore("="), convertToExpression(property.initializer!!, data)!!)
            } else if (initMarkers.markers.isEmpty()) {
                initMarkers = initMarkers.addIfAbsent(OmitEquals(randomId()))
            }
            for (marker in initMarkers.markers) {
                markers = markers.addIfAbsent(marker)
            }
            val accessors = propertyNode?.accessors
            isSetterFirst = !accessors.isNullOrEmpty() && accessors[0].isSetter
            if (isSetterFirst) {
                if (isValidSetter(property.setter)) {
                    setter = visitElement(property.setter!!, data) as J.MethodDeclaration
                }
                if (isValidGetter(property.getter)) {
                    getter = visitElement(property.getter!!, data) as J.MethodDeclaration
                }
            } else {
                if (isValidGetter(property.getter)) {
                    getter = visitElement(property.getter!!, data) as J.MethodDeclaration
                }
                if (isValidSetter(property.setter)) {
                    setter = visitElement(property.setter!!, data) as J.MethodDeclaration
                }
            }
        }
        val namedVariable = maybeSemicolon(
                J.VariableDeclarations.NamedVariable(
                        randomId(),
                        namePrefix,
                        Markers.EMPTY,
                        name,
                        emptyList(),
                        initializer,
                        typeMapping.variableType(property.symbol, null, getCurrentFile())
                )
        )
        variables = ArrayList(1)
        variables.add(namedVariable)
        val variableDeclarations = J.VariableDeclarations(
                randomId(),
                prefix,
                markers,
                leadingAnnotations,
                modifiers,
                typeExpression,
                null,
                emptyList(),
                variables
        )
<<<<<<< HEAD
        return if (getter == null && setter == null && receiver == null) variableDeclarations else K.Property(
            randomId(),
            variableDeclarations.prefix,
            Markers.EMPTY,
            typeParameters,
            variableDeclarations.withPrefix(Space.EMPTY),
            getter,
            setter,
            isSetterFirst,
            receiver
=======
        return if (getter == null && setter == null) variableDeclarations else K.Property(
                randomId(),
                variableDeclarations.prefix,
                Markers.EMPTY,
                typeParameters,
                variableDeclarations.withPrefix(Space.EMPTY),
                typeConstraints,
                getter,
                setter,
                isSetterFirst
>>>>>>> 1854a269
        )
    }

    private fun mapTypeExpression(property: FirProperty, markers: Markers): Pair<TypeTree?, Markers> {
        var typeExpression: TypeTree? = null
        var updatedMarkers = markers
        if (property.returnTypeRef is FirResolvedTypeRef &&
                (property.returnTypeRef.source == null || property.returnTypeRef.source?.kind !is KtFakeSourceElementKind)
        ) {
            val typeRef = property.returnTypeRef as FirResolvedTypeRef
            if (typeRef.delegatedTypeRef != null) {
                val prev =
                        PsiTreeUtil.skipWhitespacesAndCommentsBackward(getRealPsiElement(typeRef.delegatedTypeRef))
                val addTypeReferencePrefix = prev is LeafPsiElement && prev.elementType === KtTokens.COLON
                if (addTypeReferencePrefix) {
                    updatedMarkers = markers.addIfAbsent(TypeReferencePrefix(randomId(), sourceBefore(":")))
                }
                val j: J = visitElement(typeRef, data)!!
                typeExpression = if (j is TypeTree) {
                    j
                } else {
                    throw IllegalStateException("Unexpected type expression: " + j.javaClass.name)
                }
            }
        }

        return Pair(typeExpression, updatedMarkers)
    }

    private fun isValidGetter(getter: FirPropertyAccessor?): Boolean {
        return getter != null && (getter.source == null || getter.source!!.kind !is KtFakeSourceElementKind)
    }

    private fun isValidSetter(setter: FirPropertyAccessor?): Boolean {
        return setter != null && (setter.source == null || setter.source!!.kind !is KtFakeSourceElementKind)
    }

    private fun collectFirAnnotations(property: FirProperty): List<FirAnnotation> {
        val firAnnotations: MutableList<FirAnnotation> = ArrayList(property.annotations.size + 3)
        firAnnotations.addAll(property.annotations)
        if (property.getter != null) {
            firAnnotations.addAll(property.getter!!.annotations)
        }
        if (property.setter != null) {
            val setter = property.setter
            if (setter != null) {
                firAnnotations.addAll(setter.annotations)
                if (setter.valueParameters.isNotEmpty()) {
                    setter.valueParameters.forEach(
                            Consumer { vp: FirValueParameter -> firAnnotations.addAll(vp.annotations) }
                    )
                }
            }
        }
        if (property.backingField != null) {
            firAnnotations.addAll(property.backingField!!.annotations)
        }
        return firAnnotations
    }

    override fun visitPropertyAccessExpression(
            propertyAccessExpression: FirPropertyAccessExpression,
            data: ExecutionContext
    ): J {
        val type = type(propertyAccessExpression)
        return if (propertyAccessExpression.explicitReceiver != null) {
            val prefix = whitespace()
            val target = convertToExpression<Expression>(propertyAccessExpression.explicitReceiver!!, data)!!
            val before = whitespace()
            var markers = Markers.EMPTY
            @Suppress("ControlFlowWithEmptyBody")
            if (skip(".")) {
            } else if (skip("?.")) {
                markers = markers.addIfAbsent(IsNullSafe(randomId(), Space.EMPTY))
            }
            val name = padLeft(before, visitElement(propertyAccessExpression.calleeReference, data) as J.Identifier)
            J.FieldAccess(
                    randomId(),
                    prefix,
                    markers,
                    target,
                    name,
                    type
            )
        } else {
            visitElement(propertyAccessExpression.calleeReference, data)!!
        }
    }

    override fun visitPropertyAccessor(propertyAccessor: FirPropertyAccessor, data: ExecutionContext): J {
        if (propertyAccessor.isGetter || propertyAccessor.isSetter) {
            val prefix = whitespace()
            var markers = Markers.EMPTY
            val accessorNode = getRealPsiElement(propertyAccessor)
            val leadingAnnotations: MutableList<J.Annotation> = mutableListOf()
            var lastAnnotations: MutableList<J.Annotation>? = mutableListOf()
            var modifiers = emptyList<J.Modifier>()
            val modifierList = getModifierList(accessorNode)
            if (modifierList != null) {
                modifiers =
                        mapModifierList(modifierList, propertyAccessor.annotations, leadingAnnotations, lastAnnotations!!)
            }
            var typeParameters: J.TypeParameters? = null
            if (propertyAccessor.typeParameters.isNotEmpty()
            ) {
                val before = sourceBefore("<")
                val params: MutableList<JRightPadded<J.TypeParameter?>> =
                        ArrayList(propertyAccessor.typeParameters.size)
                val parameters = propertyAccessor.typeParameters
                for (i in parameters.indices) {
                    val typeParameter = parameters[i]
                    val j: J = visitElement(typeParameter, data)!!
                    params.add(
                            padRight(
                                    j as J.TypeParameter,
                                    if (i == parameters.size - 1) sourceBefore(">") else sourceBefore(",")
                            )
                    )
                }
                typeParameters = J.TypeParameters(
                        randomId(),
                        before,
                        Markers.EMPTY,
                        if (lastAnnotations!!.isEmpty()) emptyList() else lastAnnotations,
                        params
                )
                lastAnnotations = null
            }
            val methodName = if (propertyAccessor.isGetter) "get" else "set"
            val name = createIdentifier(methodName, propertyAccessor)
            val params: JContainer<Statement?>
            val before = sourceBefore("(")
            if (propertyAccessor.isGetter && propertyAccessor.body != null) {
                params = JContainer.build(
                        before,
                        listOf(padRight(J.Empty(randomId(), sourceBefore(")"), Markers.EMPTY), Space.EMPTY)),
                        Markers.EMPTY
                )
            } else if (propertyAccessor.body != null) {
                val parameters: MutableList<JRightPadded<Statement?>> = ArrayList(propertyAccessor.valueParameters.size)
                val valueParameters = propertyAccessor.valueParameters
                for (i in valueParameters.indices) {
                    var j: J = visitElement(valueParameters[i], data)!!
                    if (j is Expression && j !is Statement) {
                        j = K.ExpressionStatement(randomId(), j)
                    }
                    if (i == valueParameters.size - 1) {
                        parameters.add(padRight(j as Statement, sourceBefore(")")))
                    } else {
                        parameters.add(padRight(j as Statement, sourceBefore(",")))
                    }
                }
                params = JContainer.build(before, parameters, Markers.EMPTY)
            } else {
                params = JContainer.empty<Statement?>()
                        .withBefore(before)
                        .withMarkers(Markers.EMPTY.addIfAbsent(OmitParentheses(randomId())))
            }
            val saveCursor = cursor
            val nextPrefix = whitespace()
            var returnTypeExpression: TypeTree? = null
            // Only add the type reference if it exists in source code.
            if (propertyAccessor.returnTypeRef !is FirImplicitUnitTypeRef && skip(":")) {
                markers = markers.addIfAbsent(TypeReferencePrefix(randomId(), nextPrefix))
                returnTypeExpression = visitElement(propertyAccessor.returnTypeRef, data) as TypeTree?
            } else {
                cursor(saveCursor)
            }
            val body = mapFunctionBody(propertyAccessor, data)
            return J.MethodDeclaration(
                    randomId(),
                    prefix,
                    markers,
                    if (leadingAnnotations.isEmpty()) emptyList() else leadingAnnotations,
                    modifiers,
                    typeParameters,
                    returnTypeExpression,
                    J.MethodDeclaration.IdentifierWithAnnotations(
                            name,
                            lastAnnotations ?: emptyList()
                    ),
                    params,
                    null,
                    body,
                    null,
                    typeMapping.methodDeclarationType(propertyAccessor, null, getCurrentFile())
            )
        }
        throw UnsupportedOperationException("Unsupported property accessor.")
    }

    override fun visitReceiverParameter(receiverParameter: FirReceiverParameter, data: ExecutionContext): J {
        val annotations = mapAnnotations(receiverParameter.annotations)
        var j = visitElement(receiverParameter.typeRef, data)!!
        if (j is J.Identifier) {
            j = j.withAnnotations(ListUtils.concatAll(annotations, j.annotations))
        } else if (j is J.ParameterizedType) {
            if (j.clazz is J.Identifier) {
                j = j.withClazz(
                        (j.clazz as J.Identifier).withAnnotations(
                                ListUtils.concatAll(
                                        annotations,
                                        (j.clazz as J.Identifier).annotations
                                )
                        )
                )
            }
        }
        return j
    }

    override fun visitResolvedNamedReference(
            resolvedNamedReference: FirResolvedNamedReference,
            data: ExecutionContext
    ): J {
        val name = resolvedNamedReference.name.asString()
        return createIdentifier(name, resolvedNamedReference)
    }

    override fun visitReturnExpression(returnExpression: FirReturnExpression, data: ExecutionContext): J {
        var label: J.Identifier? = null
        val node = getRealPsiElement(returnExpression) as KtReturnExpression?
        val explicitReturn = node != null
        var prefix = Space.EMPTY
        if (explicitReturn) {
            prefix = sourceBefore("return")
            if (node!!.labeledExpression != null) {
                skip("@")
                label = createIdentifier(returnExpression.target.labelName)
            }
        }
        var returnExpr: Expression? = null
        if (returnExpression.result !is FirUnitExpression) {
            returnExpr = convertToExpression(returnExpression.result, data)
        }

        val markers = if (explicitReturn) Markers.EMPTY else Markers.EMPTY.addIfAbsent(ImplicitReturn(randomId()))
        return K.KReturn(randomId(), J.Return(randomId(), prefix, markers, returnExpr), label)
    }

    override fun visitResolvedTypeRef(resolvedTypeRef: FirResolvedTypeRef, data: ExecutionContext): J {
        if (resolvedTypeRef.delegatedTypeRef != null) {
            val annotations: List<J.Annotation?>
            if (resolvedTypeRef.delegatedTypeRef!!.annotations.isEmpty()) {
                annotations = emptyList<J.Annotation>()
            } else {
                annotations = ArrayList(resolvedTypeRef.delegatedTypeRef!!.annotations.size)
                for (annotation in resolvedTypeRef.delegatedTypeRef!!.annotations) {
                    annotations.add(visitElement(annotation, data) as J.Annotation?)
                }
            }
            var j = visitElement(resolvedTypeRef.delegatedTypeRef!!, data)
            val type = type(resolvedTypeRef)
            if (j is TypeTree) {
                j = j.withType(type)
            }
            if (j is J.Identifier) {
                j = j.withAnnotations(annotations)
            }
            if (j is J.ParameterizedType) {
                // The identifier on a parameterized type of the FIR does not contain type information and must be added separately.
                val parameterizedType = j
                j = parameterizedType.withClazz(parameterizedType.clazz.withType(type))
            }
            return j!!
        } else {
            // The type reference only exists in the source code if it is not a delegated type reference.
            // So, we use the name of the symbol to find the type reference in the source code.
            val symbol = resolvedTypeRef.type.toRegularClassSymbol(firSession)
            if (symbol != null) {
                val prefix = whitespace()
                val name = symbol.name.asString()
                val pos = source.indexOf(name, cursor)
                val fullName = source.substring(cursor, cursor + pos + name.length)
                cursor += fullName.length
                var typeTree: TypeTree = (build(fullName) as J).withPrefix(prefix)
                val saveCursor = cursor
                val nextPrefix = whitespace()
                if (skip("?")) {
                    typeTree = if (typeTree is J.FieldAccess) {
                        val fa = typeTree
                        fa.withName(
                                fa.name.withMarkers(
                                        fa.name.markers.addIfAbsent(
                                                IsNullable(
                                                        randomId(),
                                                        nextPrefix
                                                )
                                        )
                                )
                        )
                    } else {
                        typeTree.withMarkers(typeTree.markers.addIfAbsent(IsNullable(randomId(), nextPrefix)))
                    }
                } else {
                    cursor(saveCursor)
                }
                return typeTree.withType(type(resolvedTypeRef))
            }
        }
        throw UnsupportedOperationException("Unsupported null delegated type reference.")
    }

    @OptIn(SymbolInternals::class)
    override fun visitResolvedReifiedParameterReference(
            resolvedReifiedParameterReference: FirResolvedReifiedParameterReference,
            data: ExecutionContext
    ): J {
        return createIdentifier(
                resolvedReifiedParameterReference.symbol.fir.name.asString(),
                type(resolvedReifiedParameterReference),
                null
        )
    }

    override fun visitResolvedQualifier(resolvedQualifier: FirResolvedQualifier, data: ExecutionContext): J? {
        val fieldAccess = resolvedQualifier.packageFqName.asString()
        val resolvedName =
                if (resolvedQualifier.relativeClassFqName == null) "" else "." + resolvedQualifier.relativeClassFqName!!.asString()
        val fullName = fieldAccess + resolvedName
        val alias = aliasImportMap[fullName]

        val name = StringBuilder()
        if (alias != null && skip(alias)) {
            name.append(alias)
        } else {
            val split = fullName.split("\\.".toRegex()).dropLastWhile { it.isEmpty() }
                    .toTypedArray()
            for (i in split.indices) {
                val part = split[i]
                name.append(whitespace().whitespace)
                if (skip(part)) {
                    name.append(part)
                }
                if (i < split.size - 1) {
                    name.append(whitespace().whitespace)
                    if (skip(".")) {
                        name.append(".")
                    }
                }
            }
        }

        if (name.isEmpty())
            return null

        var typeTree: TypeTree = build(name.toString())
        if (resolvedQualifier.relativeClassFqName != null) {
            typeTree = typeTree.withType(type(resolvedQualifier))
        }
        if (resolvedQualifier.typeArguments.isNotEmpty()) {
            val typeArgs = mapTypeArguments(resolvedQualifier.typeArguments, data)
            typeTree = J.ParameterizedType(
                    randomId(),
                    Space.EMPTY,
                    Markers.EMPTY,
                    typeTree,
                    typeArgs,
                    type(resolvedQualifier)
            )
        }
        return typeTree
    }

    override fun visitSafeCallExpression(safeCallExpression: FirSafeCallExpression, data: ExecutionContext): J {
        return visitElement(safeCallExpression.selector, data)!!
    }

    override fun visitCheckedSafeCallSubject(
            checkedSafeCallSubject: FirCheckedSafeCallSubject,
            data: ExecutionContext
    ): J {
        return visitElement(checkedSafeCallSubject.originalReceiverRef.value, data)!!
    }

    override fun visitSimpleFunction(simpleFunction: FirSimpleFunction, data: ExecutionContext): J {
        val prefix = whitespace()
        var markers = Markers.EMPTY
        val functionNode = getRealPsiElement(simpleFunction)
        var modifiers: MutableList<J.Modifier> = ArrayList(1)
        val leadingAnnotations: MutableList<J.Annotation> = mutableListOf()
        val lastAnnotations: MutableList<J.Annotation> = mutableListOf()
        val modifierList = getModifierList(functionNode)
        if (modifierList != null) {
            modifiers = mapModifierList(modifierList, simpleFunction.annotations, leadingAnnotations, lastAnnotations)
        }
        var isOpen = false
        for (modifier in modifiers) {
            if (modifier.type == J.Modifier.Type.LanguageExtension && "open" == modifier.keyword) {
                isOpen = true
                break
            }
        }
        if (!isOpen) {
            modifiers.add(
                    J.Modifier(
                            randomId(),
                            Space.EMPTY,
                            Markers.EMPTY,
                            null,
                            J.Modifier.Type.Final,
                            emptyList()
                    )
            )
        }
        modifiers.add(
                J.Modifier(
                        randomId(),
                        sourceBefore("fun"),
                        Markers.EMPTY,
                        "fun",
                        J.Modifier.Type.LanguageExtension,
                        lastAnnotations
                )
        )
        var typeParameters: J.TypeParameters? = null
        if (simpleFunction.typeParameters.isNotEmpty()) {
            val before = sourceBefore("<")
            val params: MutableList<JRightPadded<J.TypeParameter?>> = ArrayList(simpleFunction.typeParameters.size)
            val parameters = simpleFunction.typeParameters
            for (i in parameters.indices) {
                val typeParameter = parameters[i]
                val j: J = visitElement(typeParameter, data)!!
                params.add(
                        padRight(
                                j as J.TypeParameter,
                                if (i == parameters.size - 1) sourceBefore(">") else sourceBefore(",")
                        )
                )
            }
            typeParameters = J.TypeParameters(
                    randomId(),
                    before,
                    Markers.EMPTY,
                    emptyList(),
                    params
            )
        }
        var infixReceiver: JRightPadded<J.VariableDeclarations.NamedVariable>? = null
        if (simpleFunction.receiverParameter != null) {
            // Infix functions are de-sugared during the backend phase of the compiler.
            // The de-sugaring process moves the infix receiver to the first position of the method declaration.
            // The infix receiver is added as to the `J.MethodInvocation` parameters, and marked to distinguish the parameter.
            markers = markers.addIfAbsent(Extension(randomId()))
            val receiver =
                    convertToExpression<Expression>(simpleFunction.receiverParameter!!, data)!!
            infixReceiver = JRightPadded.build(
                    J.VariableDeclarations.NamedVariable(
                            randomId(),
                            Space.EMPTY,
                            Markers.EMPTY.addIfAbsent(Extension(randomId())),
                            J.Identifier(
                                    randomId(),
                                    Space.EMPTY,
                                    Markers.EMPTY,
                                    emptyList(),
                                    "<receiverType>",
                                    null,
                                    null
                            ),
                            emptyList(),
                            padLeft(Space.EMPTY, receiver),
                            null
                    )
            )
                    .withAfter(sourceBefore("."))
        }
        val methodName: String = if ("<no name provided>" == simpleFunction.name.asString()) {
            // Extract name from source.
            throw IllegalStateException("Unresolved function.")
        } else {
            simpleFunction.name.asString()
        }
        val name = createIdentifier(methodName, simpleFunction)
        var before = sourceBefore("(")
        var params = if (simpleFunction.valueParameters.isNotEmpty()) JContainer.build(
                before,
                convertAll<Statement>(simpleFunction.valueParameters, ",", ")", data),
                Markers.EMPTY
        ) else JContainer.build(
                before, listOf(
                padRight<Statement>(
                        J.Empty(randomId(), sourceBefore(")"), Markers.EMPTY), Space.EMPTY
                )
        ), Markers.EMPTY
        )
        if (simpleFunction.receiverParameter != null) {
            // Insert the infix receiver to the list of parameters.
            var implicitParam = J.VariableDeclarations(
                    randomId(),
                    Space.EMPTY,
                    Markers.EMPTY.addIfAbsent(Extension(randomId())),
                    emptyList(),
                    emptyList(),
                    null,
                    null,
                    emptyList(),
                    listOf(infixReceiver)
            )
            implicitParam = implicitParam.withMarkers(
                    implicitParam.markers.addIfAbsent(
                            TypeReferencePrefix(
                                    randomId(),
                                    Space.EMPTY
                            )
                    )
            )
            val newStatements: MutableList<JRightPadded<Statement>> = ArrayList(params.elements.size + 1)
            newStatements.add(JRightPadded.build(implicitParam))
            newStatements.addAll(params.padding.elements)
            params = params.padding.withElements(newStatements)
        }
        var saveCursor = cursor
        var returnTypeExpression: TypeTree? = null
        before = whitespace()
        if (skip(":")) {
            markers = markers.addIfAbsent(TypeReferencePrefix(randomId(), before))
            returnTypeExpression = visitElement(simpleFunction.returnTypeRef, data) as TypeTree?
            saveCursor = cursor
            before = whitespace()
            if (at('?')) {
                returnTypeExpression = returnTypeExpression!!.withMarkers(
                        returnTypeExpression.markers.addIfAbsent(IsNullable(randomId(), before))
                )
            } else {
                cursor(saveCursor)
            }
        } else {
            cursor(saveCursor)
        }

        // type constraints
        val typeConstraints = mapTypeConstraints(simpleFunction, simpleFunction.psi?.getChildOfType<KtTypeConstraintList>(), data)

        val body = mapFunctionBody(simpleFunction, data)

        val methodDeclaration = J.MethodDeclaration(
                randomId(),
                prefix,
                markers,
                if (leadingAnnotations.isEmpty()) emptyList() else leadingAnnotations,
                if (modifiers.isEmpty()) emptyList() else modifiers,
                typeParameters,
                returnTypeExpression,
                J.MethodDeclaration.IdentifierWithAnnotations(name, emptyList()),
                params,
                null,
                body,
                null,
                typeMapping.methodDeclarationType(simpleFunction, null, getCurrentFile())
        )
        return if (typeConstraints == null) methodDeclaration else K.MethodDeclaration(randomId(), Markers.EMPTY, methodDeclaration, typeConstraints)
    }

    override fun visitSmartCastExpression(smartCastExpression: FirSmartCastExpression, data: ExecutionContext): J {
        return visitElement(smartCastExpression.originalExpression, data)!!
    }

    override fun visitStarProjection(starProjection: FirStarProjection, data: ExecutionContext): J {
        val prefix = whitespace()
        skip("*")
        return J.Wildcard(randomId(), prefix, Markers.EMPTY, null, null)
    }

    override fun visitStringConcatenationCall(
            stringConcatenationCall: FirStringConcatenationCall,
            data: ExecutionContext
    ): J {
        val prefix = whitespace()
        val delimiter: String = if (source.startsWith("\"\"\"", cursor)) {
            "\"\"\""
        } else if (source[cursor] == '$') {
            "$"
        } else {
            "\""
        }
        cursor += delimiter.length
        val values: MutableList<J?> = ArrayList(stringConcatenationCall.argumentList.arguments.size)
        val arguments = stringConcatenationCall.argumentList.arguments
        var i = 0
        while (i < arguments.size) {
            val e = arguments[i]
            val savedCursor = cursor
            val before = whitespace()
            val isExpression = source[cursor] == '$' && (source[cursor + 1] == '{' || source[cursor + 1].isJavaIdentifierStart())
            if (cursor < e.source!!.endOffset && isExpression && skip("$")) {
                val inBraces = skip("{")
                values.add(
                        K.KString.Value(
                                randomId(),
                                before,
                                Markers.EMPTY,
                                visitElement(e, data)!!,
                                if (inBraces) sourceBefore("}") else Space.EMPTY,
                                inBraces
                        )
                )
            } else {
                cursor = savedCursor
                values.add(visitElement(e, data))
            }
            i++
        }
        cursor += delimiter.length
        return K.KString(
                randomId(),
                prefix,
                Markers.EMPTY,
                delimiter,
                values,
                type(stringConcatenationCall)
        )
    }

    @OptIn(SymbolInternals::class)
    override fun visitThisReceiverExpression(
            thisReceiverExpression: FirThisReceiverExpression,
            data: ExecutionContext
    ): J {
        if (thisReceiverExpression.isImplicit) {
            return J.Empty(randomId(), Space.EMPTY, Markers.EMPTY)
        }
        val prefix = sourceBefore("this")
        var label: J.Identifier? = null
        if (thisReceiverExpression.calleeReference.labelName != null) {
            skip("@")
            label = createIdentifier(
                    thisReceiverExpression.calleeReference.labelName!!,
                    thisReceiverExpression.calleeReference.boundSymbol!!.fir
            )
        }
        return K.KThis(
                randomId(),
                prefix,
                Markers.EMPTY,
                label,
                type(thisReceiverExpression)
        )
    }

    override fun visitTypeAlias(typeAlias: FirTypeAlias, data: ExecutionContext): J {
        val prefix = whitespace()
        val markers = Markers.EMPTY
        val aliasNode = getRealPsiElement(typeAlias)
        var modifiers: MutableList<J.Modifier> = ArrayList()
        val leadingAnnotations: MutableList<J.Annotation> = mutableListOf()
        val lastAnnotations: MutableList<J.Annotation> = mutableListOf()
        val modifierList = getModifierList(aliasNode)
        if (modifierList != null) {
            modifiers = mapModifierList(modifierList, typeAlias.annotations, leadingAnnotations, lastAnnotations)
        }
        modifiers.add(
                J.Modifier(
                        randomId(),
                        sourceBefore("typealias"),
                        markers,
                        "typealias",
                        J.Modifier.Type.LanguageExtension,
                        lastAnnotations
                )
        )
        val name = createIdentifier(typeAlias.name.asString(), type(typeAlias.expandedTypeRef), null)
        val typeExpression: TypeTree = if (typeAlias.typeParameters.isEmpty()) name else J.ParameterizedType(
                randomId(),
                name.prefix,
                Markers.EMPTY,
                name.withPrefix(Space.EMPTY),
                JContainer.build(
                        sourceBefore("<"),
                        convertAllToExpressions(typeAlias.typeParameters, ",", ">", data),
                        Markers.EMPTY
                ),
                name.type
        )
        val initializerPrefix = sourceBefore("=")
        val expr = convertToExpression<Expression>(typeAlias.expandedTypeRef, data)!!
        val namedVariable = padRight(
                J.VariableDeclarations.NamedVariable(
                        randomId(),
                        Space.EMPTY,
                        Markers.EMPTY,  // typealias does not have a name.
                        J.Identifier(
                                randomId(),
                                Space.EMPTY,
                                Markers.EMPTY,
                                emptyList(),
                                "",
                                null,
                                null
                        ),
                        emptyList(),
                        padLeft(initializerPrefix, expr),
                        null
                ), Space.EMPTY
        )
        val vars: MutableList<JRightPadded<J.VariableDeclarations.NamedVariable>> = ArrayList(1)
        vars.add(namedVariable)
        return J.VariableDeclarations(
                randomId(),
                prefix,
                markers,
                if (leadingAnnotations.isEmpty()) emptyList() else leadingAnnotations,
                modifiers,
                typeExpression,
                null,
                emptyList(),
                vars
        )
    }

    override fun visitTypeOperatorCall(typeOperatorCall: FirTypeOperatorCall, data: ExecutionContext): J {
        val prefix = whitespace()
        val expression = typeOperatorCall.argumentList.arguments[0]
        var markers = Markers.EMPTY
        // A when subject expression does not have a target because it's implicit
        val element: Expression = if (expression is FirWhenSubjectExpression) {
            J.Empty(randomId(), Space.EMPTY, Markers.EMPTY)
        } else {
            val target: FirElement =
                    if (expression is FirSmartCastExpression) expression.originalExpression else expression
            convertToExpression(target, data)!!
        }
        val after: Space
        when (typeOperatorCall.operation) {
            FirOperation.IS -> after = sourceBefore("is")
            FirOperation.NOT_IS -> {
                after = sourceBefore("!is")
                markers = markers.addIfAbsent(NotIs(randomId()))
            }

            FirOperation.AS -> after = sourceBefore("as")
            FirOperation.SAFE_AS -> {
                after = sourceBefore("as?")
                markers = markers.addIfAbsent(IsNullSafe(randomId(), Space.EMPTY))
            }

            else -> throw UnsupportedOperationException("Unsupported type operator " + typeOperatorCall.operation.name)
        }
        return if (typeOperatorCall.operation == FirOperation.AS || typeOperatorCall.operation == FirOperation.SAFE_AS) {
            J.TypeCast(
                    randomId(),
                    prefix,
                    markers,
                    J.ControlParentheses(
                            randomId(),
                            after,
                            Markers.EMPTY,
                            JRightPadded.build(visitElement(typeOperatorCall.conversionTypeRef, data) as TypeTree)
                    ),
                    element
            )
        } else {
            val expr = JRightPadded.build(element).withAfter(after)
            val clazz: J = visitElement(typeOperatorCall.conversionTypeRef, data)!!
            J.InstanceOf(
                    randomId(),
                    prefix,
                    markers,
                    expr,
                    clazz,
                    null,
                    type(typeOperatorCall)
            )
        }
    }

    override fun visitTypeParameter(typeParameter: FirTypeParameter, data: ExecutionContext): J {
        val prefix = whitespace()
        var markers = Markers.EMPTY
        val annotations: MutableList<J.Annotation?> = ArrayList(typeParameter.annotations.size)
        for (annotation in typeParameter.annotations) {
            annotations.add(visitElement(annotation, data) as J.Annotation?)
        }
        if (typeParameter.isReified) {
            // Add reified as an annotation to preserve whitespace.
            val name = J.Identifier(
                    randomId(),
                    Space.EMPTY,
                    Markers.EMPTY,
                    emptyList(),
                    "reified",
                    null,
                    null
            )
            val reified = J.Annotation(
                    randomId(), sourceBefore("reified"), Markers.EMPTY.addIfAbsent(
                    Modifier(randomId())
            ), name, JContainer.empty()
            )
            annotations.add(reified)
        }
        val nonImplicitParams: MutableList<FirTypeRef> = ArrayList(typeParameter.bounds.size)
        for (bound in typeParameter.bounds) {
            if (bound !is FirImplicitNullableAnyTypeRef) {
                nonImplicitParams.add(bound)
            }
        }
        val variance = typeParameter.variance
        val name: Expression
        var bounds: JContainer<TypeTree>? = null
        if (variance == Variance.IN_VARIANCE) {
            markers = markers.addIfAbsent(GenericType(randomId(), GenericType.Variance.CONTRAVARIANT))
            name = J.Identifier(
                    randomId(),
                    Space.EMPTY,
                    Markers.build(listOf(Implicit(randomId()))),
                    emptyList(),
                    "Any",
                    null,
                    null
            )
            bounds = JContainer.build(
                    sourceBefore("in"),
                    listOf(padRight(createIdentifier(typeParameter.name.asString(), typeParameter), Space.EMPTY)),
                    Markers.EMPTY
            )
        } else if (variance == Variance.OUT_VARIANCE) {
            markers = markers.addIfAbsent(GenericType(randomId(), GenericType.Variance.COVARIANT))
            name = J.Identifier(
                    randomId(),
                    Space.EMPTY,
                    Markers.build(listOf(Implicit(randomId()))),
                    emptyList(),
                    "Any",
                    null,
                    null
            )
            bounds = JContainer.build(
                    sourceBefore("out"),
                    listOf(padRight(createIdentifier(typeParameter.name.asString(), typeParameter), Space.EMPTY)),
                    Markers.EMPTY
            )
        } else {
            name = createIdentifier(typeParameter.name.asString(), typeParameter)
            if (nonImplicitParams.size == 1) {
                val saveCursor = cursor
                whitespace()
                if (source[cursor] == ':') {
                    cursor(saveCursor)
                    bounds = JContainer.build(
                            sourceBefore(":"), listOf(
                            padRight(
                                    visitElement(
                                            nonImplicitParams[0], data
                                    ) as TypeTree, Space.EMPTY
                            )
                    ), Markers.EMPTY
                    )
                } else {
                    cursor(saveCursor)
                }
            }
        }
        return J.TypeParameter(
                randomId(),
                prefix,
                markers,
                annotations,
                name,
                bounds
        )
    }

    override fun visitTryExpression(tryExpression: FirTryExpression, data: ExecutionContext): J {
        val prefix = whitespace()
        skip("try")
        val block = visitElement(tryExpression.tryBlock, data) as J.Block
        val catches: MutableList<J.Try.Catch?> = ArrayList(tryExpression.catches.size)
        for (aCatch in tryExpression.catches) {
            catches.add(visitElement(aCatch, data) as J.Try.Catch?)
        }
        val finally: JLeftPadded<J.Block>? = if (tryExpression.finallyBlock == null) null else padLeft(
                sourceBefore("finally"),
                visitElement(tryExpression.finallyBlock!!, data) as J.Block
        )
        return J.Try(
                randomId(),
                prefix,
                Markers.EMPTY,
                null,
                block,
                catches,
                finally
        )
    }

    override fun visitTypeProjectionWithVariance(
            typeProjectionWithVariance: FirTypeProjectionWithVariance,
            data: ExecutionContext
    ): J {
        var markers = Markers.EMPTY
        var bounds: JContainer<TypeTree>? = null
        var name: Expression? = null
        when (typeProjectionWithVariance.variance) {
            Variance.IN_VARIANCE -> {
                markers = markers.addIfAbsent(GenericType(randomId(), GenericType.Variance.CONTRAVARIANT))

                bounds = JContainer.build(
                        sourceBefore("in"),
                        listOf(padRight(visitResolvedTypeRef(typeProjectionWithVariance.typeRef as FirResolvedTypeRef, data) as TypeTree, Space.EMPTY)),
                        Markers.EMPTY
                )
            }

            Variance.OUT_VARIANCE -> {
                markers = markers.addIfAbsent(GenericType(randomId(), GenericType.Variance.COVARIANT))

                bounds = JContainer.build(
                        sourceBefore("out"),
                        listOf(padRight(visitResolvedTypeRef(typeProjectionWithVariance.typeRef as FirResolvedTypeRef, data) as TypeTree, Space.EMPTY)),
                        Markers.EMPTY
                )
            }

            else -> {
                name = visitResolvedTypeRef(typeProjectionWithVariance.typeRef as FirResolvedTypeRef, data) as Expression?
            }
        }

        return name
                ?: K.TypeParameterExpression(randomId(), J.TypeParameter(
                        randomId(),
                        Space.EMPTY,
                        markers,
                        emptyList(),
                        J.Identifier(
                                randomId(),
                                Space.EMPTY,
                                Markers.build(listOf(Implicit(randomId()))),
                                emptyList(),
                                "Any",
                                null,
                                null
                        ),
                        bounds
                ))
    }

    override fun visitUserTypeRef(userTypeRef: FirUserTypeRef, data: ExecutionContext): J {
        val prefix = whitespace()
        var markers = Markers.EMPTY
        val name = StringBuilder()
        val qualifier = userTypeRef.qualifier
        for (i in qualifier.indices) {
            val part = qualifier[i]
            val whitespace = whitespace()
            name.append(whitespace.whitespace)
            name.append(part.name.asString())
            skip(part.name.asString())
            if (i < qualifier.size - 1) {
                require(part.typeArgumentList.typeArguments.isEmpty()) { "Unsupported type parameters in user part " + part.name }
                name.append(whitespace().whitespace)
                name.append(".")
                skip(".")
            }
        }
        val nameTree: NameTree = build(name.toString())
        val part = userTypeRef.qualifier[userTypeRef.qualifier.size - 1]
        return if (part.typeArgumentList.typeArguments.isNotEmpty()) {
            val typeArgPrefix = sourceBefore("<")
            val parameters: MutableList<JRightPadded<Expression>> = ArrayList(part.typeArgumentList.typeArguments.size)
            val typeArguments = part.typeArgumentList.typeArguments
            for (i in typeArguments.indices) {
                val typeArgument = typeArguments[i]
                parameters.add(
                        JRightPadded.build(convertToExpression<J>(typeArgument, data) as Expression)
                                .withAfter(
                                        if (i < typeArguments.size - 1) sourceBefore(",") else sourceBefore(">")
                                )
                )
            }
            if (userTypeRef.isMarkedNullable) {
                markers = markers.addIfAbsent(IsNullable(randomId(), sourceBefore("?")))
            }
            J.ParameterizedType(
                    randomId(),
                    prefix,
                    markers,
                    nameTree,
                    JContainer.build(typeArgPrefix, parameters, Markers.EMPTY),
                    type(userTypeRef)
            )
        } else {
            if (userTypeRef.isMarkedNullable) {
                markers = markers.addIfAbsent(IsNullable(randomId(), sourceBefore("?")))
            }
            nameTree.withPrefix<J>(prefix)
                    .withMarkers(markers)
        }
    }

    override fun visitValueParameter(valueParameter: FirValueParameter, data: ExecutionContext): J {
        val prefix = whitespace()
        var markers = Markers.EMPTY
        val range = TextRange(valueParameter.source!!.startOffset, valueParameter.source!!.endOffset)
        val firAnnotations: MutableList<FirAnnotation> = mutableListOf()
        firAnnotations.addAll(valueParameter.annotations)
        if (generatedFirProperties.containsKey(range)) {
            firAnnotations.addAll(collectFirAnnotations(generatedFirProperties[range]!!))
        }
        var modifiers: MutableList<J.Modifier> = ArrayList()
        val leadingAnnotations: MutableList<J.Annotation> = mutableListOf()
        var lastAnnotations: MutableList<J.Annotation>? = mutableListOf()
        val node = getRealPsiElement(valueParameter) as KtParameter?
        val modifierList = getModifierList(node)
        if (modifierList != null) {
            modifiers = mapModifierList(modifierList, firAnnotations, leadingAnnotations, lastAnnotations!!)
        }
        checkNotNull(node) { "No node found for $valueParameter" }
        val varOrVar = (node as KtValVarKeywordOwner).valOrVarKeyword
        if (varOrVar != null) {
            modifiers.add(mapToJModifier(varOrVar.text, lastAnnotations!!))
            lastAnnotations = null
        }
        var valueName = ""
        if ("<unused var>" == valueParameter.name.toString()) {
            valueName = "_"
        } else if ("<no name provided>" != valueParameter.name.toString()) {
            valueName = valueParameter.name.asString()
        }
        var name = createIdentifier(valueName, valueParameter)
        if (lastAnnotations != null) {
            name = name.withAnnotations(lastAnnotations)
        }
        var typeExpression: TypeTree? = null
        if (valueParameter.returnTypeRef is FirResolvedTypeRef && (valueParameter.returnTypeRef.source == null || valueParameter.returnTypeRef.source!!.kind !is KtFakeSourceElementKind)) {
            val typeRef = valueParameter.returnTypeRef as FirResolvedTypeRef
            if (typeRef.delegatedTypeRef != null) {
                val delimiterPrefix = whitespace()
                val addTypeReferencePrefix = skip(":")
                if (addTypeReferencePrefix) {
                    markers = markers.addIfAbsent(TypeReferencePrefix(randomId(), delimiterPrefix))
                }
                val j: J = visitElement(typeRef, data)!!
                typeExpression = if (j is TypeTree) {
                    j
                } else {
                    throw IllegalStateException("Unexpected type expression: " + j.javaClass.name)
                }
            } else if ("_" == valueName) {
                val savedCursor = cursor
                val delimiterPrefix = whitespace()
                if (skip(":")) {
                    markers = markers.addIfAbsent(TypeReferencePrefix(randomId(), delimiterPrefix))
                    val j: J = visitElement(typeRef, data)!!
                    typeExpression = if (j is TypeTree) {
                        j
                    } else {
                        throw IllegalStateException("Unexpected type expression: " + j.javaClass.name)
                    }
                } else {
                    cursor = savedCursor
                }
            }
        }
        val initializer =
                if (valueParameter.initializer != null) valueParameter.initializer else if (valueParameter.defaultValue != null) valueParameter.defaultValue else null
        val namedVariable = maybeSemicolon(
                J.VariableDeclarations.NamedVariable(
                        randomId(),
                        Space.EMPTY,
                        Markers.EMPTY,
                        name,
                        emptyList(),
                        if (initializer != null) padLeft(sourceBefore("="), convertToExpression(initializer, data)!!) else null,
                        typeMapping.variableType(valueParameter.symbol, null, getCurrentFile())
                )
        )
        val vars: MutableList<JRightPadded<J.VariableDeclarations.NamedVariable>> = ArrayList(1)
        vars.add(namedVariable)
        return J.VariableDeclarations(
                randomId(),
                prefix,
                markers,
                if (leadingAnnotations.isEmpty()) emptyList() else leadingAnnotations,
                if (modifiers.isEmpty()) emptyList() else modifiers,
                typeExpression,
                null,
                emptyList(),
                vars
        )
    }

    override fun visitVariableAssignment(variableAssignment: FirVariableAssignment, data: ExecutionContext): J {
        val unaryAssignment =
                variableAssignment.rValue is FirFunctionCall && (variableAssignment.rValue as FirFunctionCall).origin == FirFunctionCallOrigin.Operator &&
                        (variableAssignment.rValue as FirFunctionCall).calleeReference is FirResolvedNamedReference &&
                        isUnaryOperation((variableAssignment.rValue as FirFunctionCall).calleeReference.name.asString())
        val node = getRealPsiElement(variableAssignment) as KtBinaryExpression?
        if (unaryAssignment && node == null) {
            return visitElement(variableAssignment.rValue, data)!!
        }
        val prefix = whitespace()
        val variable =
                if (variableAssignment.lValue is FirDesugaredAssignmentValueReferenceExpression) {
                    convertToExpression(
                            (variableAssignment.lValue as FirDesugaredAssignmentValueReferenceExpression).expressionRef.value,
                            data
                    )!!
                } else {
                    convertToExpression<Expression>(variableAssignment.lValue, data)!!
                }
        val opText = node!!.operationReference.node.text
        val isCompoundAssignment = opText == "-=" || opText == "+=" || opText == "*=" || opText == "/="
        return if (isCompoundAssignment) {
            val opPrefix = whitespace()
            val op: J.AssignmentOperation.Type = when (opText) {
                "-=" -> {
                    skip("-=")
                    J.AssignmentOperation.Type.Subtraction
                }

                "+=" -> {
                    skip("+=")
                    J.AssignmentOperation.Type.Addition
                }

                "*=" -> {
                    skip("*=")
                    J.AssignmentOperation.Type.Multiplication
                }

                "/=" -> {
                    skip("/=")
                    J.AssignmentOperation.Type.Division
                }

                else -> throw IllegalArgumentException("Unexpected compound assignment.")
            }
            require(
                    !(variableAssignment.rValue !is FirFunctionCall ||
                            (variableAssignment.rValue as FirFunctionCall).argumentList.arguments.size != 1)
            ) { "Unexpected compound assignment." }
            val rhs: FirElement = (variableAssignment.rValue as FirFunctionCall).argumentList.arguments[0]
            J.AssignmentOperation(
                    randomId(),
                    prefix,
                    Markers.EMPTY,
                    variable,
                    padLeft(opPrefix, op),
                    convertToExpression(rhs, data)!!,
                    type(variableAssignment)
            )
        } else {
            val exprPrefix = sourceBefore("=")
            val expr =
                    convertToExpression<Expression>(variableAssignment.rValue, data)!!
            J.Assignment(
                    randomId(),
                    prefix,
                    Markers.EMPTY,
                    variable,
                    padLeft(exprPrefix, expr),
                    type(variableAssignment)
            )
        }
    }

    override fun visitWhenBranch(whenBranch: FirWhenBranch, data: ExecutionContext): J {
        val prefix = whitespace()
        @Suppress("ControlFlowWithEmptyBody")
        if (skip("if")) {
        } else require(
                whenBranch.condition is FirElseIfTrueCondition ||
                        whenBranch.condition is FirEqualityOperatorCall
        ) { "Unsupported condition type." }
        val singleExpression = whenBranch.result is FirSingleExpressionBlock
        return if (whenBranch.condition is FirElseIfTrueCondition) {
            val result: FirElement =
                    if (singleExpression) (whenBranch.result as FirSingleExpressionBlock).statement else whenBranch.result
            val j: J = visitElement(result, data)!!
            j.withPrefix(prefix)
        } else {
            val controlParentheses = mapControlParentheses(whenBranch.condition)
            val result: FirElement =
                    if (singleExpression) (whenBranch.result as FirSingleExpressionBlock).statement else whenBranch.result
            var j: J = visitElement(result, data)!!
            if (j !is Statement && j is Expression) {
                j = K.ExpressionStatement(randomId(), j)
            }
            J.If(
                    randomId(),
                    prefix,
                    Markers.EMPTY,
                    controlParentheses,
                    JRightPadded.build(j as Statement),
                    null
            )
        }
    }

    override fun visitWhenExpression(whenExpression: FirWhenExpression, data: ExecutionContext): J {
        val saveCursor = cursor
        val prefix = whitespace()
        if (skip("when")) {
            // Create the entire when expression here to simplify visiting `WhenBranch`, since `if` and `when` share the same data structure.
            var controlParentheses: J.ControlParentheses<J>? = null
            if (whenExpression.subjectVariable != null) {
                controlParentheses = J.ControlParentheses(
                        randomId(),
                        sourceBefore("("),
                        Markers.EMPTY,
                        padRight(visitElement(whenExpression.subjectVariable!!, data)!!, sourceBefore(")"))
                )
            } else if (whenExpression.subject != null) {
                controlParentheses = J.ControlParentheses(
                        randomId(),
                        sourceBefore("("),
                        Markers.EMPTY,
                        padRight(convertToExpression(whenExpression.subject!!, data)!!, sourceBefore(")"))
                )
            }
            val bodyPrefix = sourceBefore("{")
            val statements: MutableList<JRightPadded<Statement>> = ArrayList(whenExpression.branches.size)
            for (whenBranch in whenExpression.branches) {
                val exprSize =
                        if (whenBranch.condition is FirEqualityOperatorCall) (whenBranch.condition as FirEqualityOperatorCall).argumentList.arguments.size - 1 else 1
                val expressions: MutableList<JRightPadded<Expression>> = ArrayList(exprSize)
                val branchPrefix = whitespace()
                if (whenBranch.condition is FirElseIfTrueCondition) {
                    expressions.add(padRight(createIdentifier("else"), sourceBefore("->")))
                } else if (whenBranch.condition is FirEqualityOperatorCall) {
                    val arguments: MutableList<FirExpression> =
                            ArrayList((whenBranch.condition as FirEqualityOperatorCall).argumentList.arguments.size)
                    for (argument in (whenBranch.condition as FirEqualityOperatorCall).argumentList.arguments) {
                        if (argument !is FirWhenSubjectExpression) {
                            arguments.add(argument)
                        }
                    }
                    if (arguments.size == 1) {
                        expressions.add(
                                padRight(
                                        convertToExpression(
                                                arguments[0], data
                                        )!!, sourceBefore("->")
                                )
                        )
                    } else {
                        val expr =
                                convertToExpression<Expression>(whenBranch.condition, data)!!
                        expressions.add(padRight(expr, sourceBefore("->")))
                    }
                } else {
                    val expr: Expression = convertToExpression(whenBranch.condition, data)!!
                    var padded = maybeTrailingComma(expr)
                    if (padded.markers.markers.isEmpty()) {
                        padded = padded.withAfter(sourceBefore("->"))
                    } else {
                        skip("->")
                    }
                    expressions.add(padded)
                }
                val expressionContainer = JContainer.build(Space.EMPTY, expressions, Markers.EMPTY)
                val body: J = visitElement(whenBranch.result, data)!!
                val branch = K.WhenBranch(
                        randomId(),
                        branchPrefix,
                        Markers.EMPTY,
                        expressionContainer,
                        padRight(body, Space.EMPTY)
                )
                statements.add(padRight(branch, Space.EMPTY))
            }
            val bodySuffix = sourceBefore("}")
            val body = J.Block(
                    randomId(),
                    bodyPrefix,
                    Markers.EMPTY,
                    JRightPadded(false, Space.EMPTY, Markers.EMPTY),
                    statements,
                    bodySuffix
            )
            return K.When(
                    randomId(),
                    prefix,
                    Markers.EMPTY,
                    controlParentheses,
                    body,
                    type(whenExpression)
            )
        }

        // Otherwise, create an if branch.
        cursor(saveCursor)
        val whenBranch = whenExpression.branches[0]
        val firstElement: J = visitElement(whenBranch, data)!!
        check(firstElement is J.If) { "First element of when expression was not an if." }
        var ifStatement = firstElement
        val elseClauses: MutableList<J> = ArrayList(whenExpression.branches.size - 1)
        val branches = whenExpression.branches
        for (i in 1 until branches.size) {
            val branch = branches[i]
            val elsePrefix = sourceBefore("else")
            var j = visitWhenBranch(branch, data)
            if (j !is Statement && j is Expression) {
                j = K.ExpressionStatement(randomId(), j)
            }
            val ifElse = J.If.Else(
                    randomId(),
                    elsePrefix,
                    Markers.EMPTY,
                    JRightPadded.build(j as Statement)
            )
            elseClauses.add(ifElse)
        }
        elseClauses.add(0, ifStatement)
        var ifElse: J.If.Else? = null
        for (i in elseClauses.indices.reversed()) {
            var j: J? = elseClauses[i]
            if (j is J.If.Else) {
                if (j.body is J.If) {
                    var addElse = j.body as J.If
                    addElse = addElse.withElsePart(ifElse)
                    j = j.withBody(addElse)
                }
                ifElse = j as J.If.Else?
            } else if (j is J.If) {
                ifStatement = j.withElsePart(ifElse)
            }
        }
        return ifStatement
    }

    override fun visitWhileLoop(whileLoop: FirWhileLoop, data: ExecutionContext): J {
        var label: J.Label? = null
        if (whileLoop.label != null) {
            label = visitElement(whileLoop.label!!, data) as J.Label?
        }
        val prefix = whitespace()
        skip("while")
        val controlParentheses = mapControlParentheses(whileLoop.condition)
        val body = visitElement(whileLoop.block, data) as Statement
        val statement = J.WhileLoop(
                randomId(),
                prefix,
                Markers.EMPTY,
                controlParentheses,
                JRightPadded.build(body)
        )
        return if (label != null) label.withStatement(statement) else statement
    }

    override fun visitArgumentList(argumentList: FirArgumentList, data: ExecutionContext): J {
        throw UnsupportedOperationException(generateUnsupportedMessage("FirArgumentList"))
    }

    override fun visitAugmentedArraySetCall(
            augmentedArraySetCall: FirAugmentedArraySetCall,
            data: ExecutionContext
    ): J {
        throw UnsupportedOperationException(generateUnsupportedMessage("FirAugmentedArraySetCall"))
    }

    override fun visitAssignmentOperatorStatement(
            assignmentOperatorStatement: FirAssignmentOperatorStatement,
            data: ExecutionContext
    ): J {
        throw UnsupportedOperationException(generateUnsupportedMessage("FirAssignmentOperatorStatement"))
    }

    override fun visitAnnotation(annotation: FirAnnotation, data: ExecutionContext): J {
        throw UnsupportedOperationException(generateUnsupportedMessage("FirAnnotation"))
    }

    override fun visitAnnotationContainer(annotationContainer: FirAnnotationContainer, data: ExecutionContext): J {
        throw UnsupportedOperationException(generateUnsupportedMessage("FirAnnotationContainer"))
    }

    override fun visitAnnotationArgumentMapping(
            annotationArgumentMapping: FirAnnotationArgumentMapping,
            data: ExecutionContext
    ): J {
        throw UnsupportedOperationException(generateUnsupportedMessage("FirAnnotationArgumentMapping"))
    }

    override fun visitBackingField(backingField: FirBackingField, data: ExecutionContext): J {
        throw UnsupportedOperationException(generateUnsupportedMessage("FirBackingField"))
    }

    override fun visitContextReceiver(contextReceiver: FirContextReceiver, data: ExecutionContext): J {
        throw UnsupportedOperationException(generateUnsupportedMessage("FirContextReceiver"))
    }

    override fun visitConstructor(constructor: FirConstructor, data: ExecutionContext): J {
        val prefix = whitespace()
        var markers = Markers.EMPTY
        var modifiers: MutableList<J.Modifier> = ArrayList()
        val leadingAnnotations: MutableList<J.Annotation> = mutableListOf()
        val lastAnnotations: MutableList<J.Annotation> = mutableListOf()
        val node = getRealPsiElement(constructor) as KtSecondaryConstructor?
        val modifierList = getModifierList(node)
        if (modifierList != null) {
            modifiers = mapModifierList(modifierList, constructor.annotations, leadingAnnotations, lastAnnotations)
        }
        modifiers.add(mapToJModifier("constructor", lastAnnotations))
        var infixReceiver: JRightPadded<J.VariableDeclarations.NamedVariable>? = null
        if (constructor.receiverParameter != null) {
            // Infix functions are de-sugared during the backend phase of the compiler.
            // The de-sugaring process moves the infix receiver to the first position of the method declaration.
            // The infix receiver is added as to the `J.MethodInvocation` parameters, and marked to distinguish the parameter.
            markers = markers.addIfAbsent(Extension(randomId()))
            val receiver =
                    convertToExpression<Expression>(constructor.receiverParameter!!, data)!!
            infixReceiver = JRightPadded.build(
                    J.VariableDeclarations.NamedVariable(
                            randomId(),
                            Space.EMPTY,
                            Markers.EMPTY.addIfAbsent(Extension(randomId())),
                            J.Identifier(
                                    randomId(),
                                    Space.EMPTY,
                                    Markers.EMPTY,
                                    emptyList(),
                                    "<receiverType>",
                                    null,
                                    null
                            ),
                            emptyList(),
                            padLeft(Space.EMPTY, receiver),
                            null
                    )
            )
                    .withAfter(sourceBefore("."))
        }
        var saveCursor = cursor
        val name = createIdentifier(node!!.name, constructor).withMarkers(
                Markers.build(
                        listOf(
                                Implicit(randomId())
                        )
                )
        )
        cursor = saveCursor
        var params: JContainer<Statement>
        var before = sourceBefore("(")
        params = if (constructor.valueParameters.isNotEmpty()) JContainer.build(
                before,
                convertAll(
                        constructor.valueParameters, ",", ")", data
                ),
                Markers.EMPTY
        ) else JContainer.build(
                before, listOf(
                padRight(
                        J.Empty(randomId(), sourceBefore(")"), Markers.EMPTY), Space.EMPTY
                )
        ), Markers.EMPTY
        )
        if (constructor.receiverParameter != null) {
            // Insert the infix receiver to the list of parameters.
            var implicitParam = J.VariableDeclarations(
                    randomId(),
                    Space.EMPTY,
                    Markers.EMPTY.addIfAbsent(Extension(randomId())),
                    emptyList(),
                    emptyList(),
                    null,
                    null,
                    emptyList(),
                    listOf(infixReceiver)
            )
            implicitParam = implicitParam.withMarkers(
                    implicitParam.markers.addIfAbsent(
                            TypeReferencePrefix(
                                    randomId(),
                                    Space.EMPTY
                            )
                    )
            )
            val newStatements: MutableList<JRightPadded<Statement>> = ArrayList(params.elements.size + 1)
            newStatements.add(JRightPadded.build(implicitParam))
            newStatements.addAll(params.padding.elements)
            params = params.padding.withElements(newStatements)
        }

        saveCursor = cursor
        var delegationCall: K.ConstructorInvocation? = null
        before = whitespace()
        var colon: Space? = null
        if (skip(":") && constructor.delegatedConstructor != null) {
            colon = before
            val thisPrefix = whitespace()
            // The delegate constructor call is de-sugared during the backend phase of the compiler.
            val delegateName =
                    createIdentifier(if (constructor.delegatedConstructor!!.isThis) "this" else "super")
            val argsPrefix = whitespace()
            val args = mapFunctionalCallArguments(constructor.delegatedConstructor!!).withBefore(argsPrefix)
            delegationCall = K.ConstructorInvocation(
                    randomId(),
                    thisPrefix,
                    Markers.EMPTY,
                    delegateName,
                    args,
            )
        } else {
            cursor(saveCursor)
        }

        var body: J.Block? = null
        saveCursor = cursor
        before = whitespace()
        if (constructor.body is FirSingleExpressionBlock) {
            if (skip("=")) {
                body = convertToBlock(constructor.body as FirSingleExpressionBlock, data).withPrefix(before)
            } else {
                throw IllegalStateException("Unexpected single block expression.")
            }
        } else if (constructor.body is FirBlock) {
            cursor(saveCursor)
            body = visitElement(constructor.body!!, data) as J.Block?
        } else if (constructor.body == null) {
            cursor(saveCursor)
        } else {
            throw IllegalStateException("Unexpected constructor body.")
        }

        val methodDeclaration = J.MethodDeclaration(
                randomId(),
                prefix,
                markers,
                if (leadingAnnotations.isEmpty()) emptyList() else leadingAnnotations,
                modifiers,
                null,
                null,
                J.MethodDeclaration.IdentifierWithAnnotations(name, emptyList()),
                params,
                null,
                body,
                null,
                typeMapping.methodDeclarationType(constructor, null, getCurrentFile())
        )

        if (delegationCall != null) {
            return K.Constructor(randomId(), Markers.EMPTY, methodDeclaration, colon!!, delegationCall)
        }
        return methodDeclaration
    }

    override fun visitComponentCall(componentCall: FirComponentCall, data: ExecutionContext): J {
        return visitComponentCall(componentCall, data, false)
    }

    private fun visitComponentCall(
            componentCall: FirComponentCall,
            data: ExecutionContext,
            synthetic: Boolean
    ): J {
        val prefix: Space
        val receiver: JRightPadded<Expression>?
        val name: J.Identifier
        val type = typeMapping.methodInvocationType(componentCall, getCurrentFile())
        if (synthetic) {
            prefix = Space.build(" ", emptyList())
            receiver = null
            name = J.Identifier(
                    randomId(),
                    Space.EMPTY,
                    Markers.EMPTY,
                    emptyList(),
                    componentCall.calleeReference.name.asString(),
                    null,
                    null
            )
        } else {
            prefix = whitespace()
            receiver = padRight(
                    convertToExpression(
                            componentCall.explicitReceiver, data
                    )!!, sourceBefore(".")
            )
            name = createIdentifier(componentCall.calleeReference.name.asString(), type, null)
        }
        return J.MethodInvocation(
                randomId(),
                prefix,
                Markers.EMPTY,
                receiver,
                null,
                name,
                JContainer.empty(),
                type
        )
    }

    override fun visitContractDescriptionOwner(
            contractDescriptionOwner: FirContractDescriptionOwner,
            data: ExecutionContext
    ): J {
        throw UnsupportedOperationException(generateUnsupportedMessage("FirContractDescriptionOwner"))
    }

    override fun visitContextReceiverArgumentListOwner(
            contextReceiverArgumentListOwner: FirContextReceiverArgumentListOwner,
            data: ExecutionContext
    ): J {
        throw UnsupportedOperationException(generateUnsupportedMessage("FirContextReceiverArgumentListOwner"))
    }

    override fun visitClassReferenceExpression(
            classReferenceExpression: FirClassReferenceExpression,
            data: ExecutionContext
    ): J {
        throw UnsupportedOperationException(generateUnsupportedMessage("FirClassReferenceExpression"))
    }

    override fun visitClassLikeDeclaration(classLikeDeclaration: FirClassLikeDeclaration, data: ExecutionContext): J {
        throw UnsupportedOperationException(generateUnsupportedMessage("FirClassLikeDeclaration"))
    }

    override fun visitCall(call: FirCall, data: ExecutionContext): J {
        throw UnsupportedOperationException(generateUnsupportedMessage("FirCall"))
    }

    override fun visitCallableDeclaration(callableDeclaration: FirCallableDeclaration, data: ExecutionContext): J {
        throw UnsupportedOperationException(generateUnsupportedMessage("FirCallableDeclaration"))
    }

    override fun visitDelegatedConstructorCall(
            delegatedConstructorCall: FirDelegatedConstructorCall,
            data: ExecutionContext
    ): J {
        throw UnsupportedOperationException(generateUnsupportedMessage("FirDelegatedConstructorCall"))
    }

    override fun visitDeclaration(declaration: FirDeclaration, data: ExecutionContext): J {
        throw UnsupportedOperationException(generateUnsupportedMessage("FirDeclaration"))
    }

    override fun visitDynamicTypeRef(dynamicTypeRef: FirDynamicTypeRef, data: ExecutionContext): J {
        throw UnsupportedOperationException(generateUnsupportedMessage("FirDynamicTypeRef"))
    }

    override fun visitDelegateFieldReference(
            delegateFieldReference: FirDelegateFieldReference,
            data: ExecutionContext
    ): J {
        throw UnsupportedOperationException(generateUnsupportedMessage("FirDelegateFieldReference"))
    }

    override fun visitDeclarationStatus(declarationStatus: FirDeclarationStatus, data: ExecutionContext): J {
        throw UnsupportedOperationException(generateUnsupportedMessage("FirDeclarationStatus"))
    }

    override fun visitField(field: FirField, data: ExecutionContext): J {
        throw UnsupportedOperationException(generateUnsupportedMessage("FirField"))
    }

    override fun visitFunction(function: FirFunction, data: ExecutionContext): J {
        throw UnsupportedOperationException(generateUnsupportedMessage("FirFunction"))
    }

    override fun visitFunctionTypeParameter(
            functionTypeParameter: FirFunctionTypeParameter,
            data: ExecutionContext
    ): J {
        val name: J.Identifier?
        var colon: Space? = null
        if (functionTypeParameter.name != null) {
            name = createIdentifier(functionTypeParameter.name!!.asString())
            colon = whitespace()
            skip(":")
        } else name = null
        return K.FunctionType.Parameter(
                randomId(),
                if (colon != null) Markers.EMPTY.addIfAbsent(TypeReferencePrefix(randomId(), colon)) else Markers.EMPTY,
                name,
                visitElement(functionTypeParameter.returnTypeRef, data) as TypeTree
        )
    }

    override fun visitImplicitInvokeCall(implicitInvokeCall: FirImplicitInvokeCall, data: ExecutionContext): J {
        throw UnsupportedOperationException(generateUnsupportedMessage("FirImplicitInvokeCall"))
    }

    override fun visitImplicitTypeRef(implicitTypeRef: FirImplicitTypeRef, data: ExecutionContext): J {
        throw UnsupportedOperationException(generateUnsupportedMessage("FirImplicitTypeRef"))
    }

    override fun visitIntegerLiteralOperatorCall(
            integerLiteralOperatorCall: FirIntegerLiteralOperatorCall,
            data: ExecutionContext
    ): J {
        throw UnsupportedOperationException(generateUnsupportedMessage("FirIntegerLiteralOperatorCall"))
    }

    override fun visitIntersectionTypeRef(intersectionTypeRef: FirIntersectionTypeRef, data: ExecutionContext): J {
        throw UnsupportedOperationException(generateUnsupportedMessage("FirIntersectionTypeRef"))
    }

    override fun <E : FirTargetElement> visitJump(jump: FirJump<E>, data: ExecutionContext): J {
        throw UnsupportedOperationException(generateUnsupportedMessage("FirJump"))
    }

    override fun visitLoop(loop: FirLoop, data: ExecutionContext): J {
        throw UnsupportedOperationException(generateUnsupportedMessage("FirLoop"))
    }

    override fun visitLoopJump(loopJump: FirLoopJump, data: ExecutionContext): J {
        throw UnsupportedOperationException(generateUnsupportedMessage("FirLoopJump"))
    }

    override fun visitMemberDeclaration(memberDeclaration: FirMemberDeclaration, data: ExecutionContext): J {
        throw UnsupportedOperationException(generateUnsupportedMessage("FirMemberDeclaration"))
    }

    override fun visitNamedReference(namedReference: FirNamedReference, data: ExecutionContext): J {
        throw UnsupportedOperationException(generateUnsupportedMessage("FirNamedReference"))
    }

    override fun visitPlaceholderProjection(
            placeholderProjection: FirPlaceholderProjection,
            data: ExecutionContext
    ): J {
        throw UnsupportedOperationException(generateUnsupportedMessage("FirPlaceholderProjection"))
    }

    override fun visitQualifiedAccessExpression(
            qualifiedAccessExpression: FirQualifiedAccessExpression,
            data: ExecutionContext
    ): J {
        throw UnsupportedOperationException(generateUnsupportedMessage("FirQualifiedAccessExpression"))
    }

    override fun visitReference(reference: FirReference, data: ExecutionContext): J {
        throw UnsupportedOperationException(generateUnsupportedMessage("FirReference"))
    }

    @OptIn(SymbolInternals::class)
    override fun visitRegularClass(regularClass: FirRegularClass, data: ExecutionContext): J {
        val prefix = whitespace()
        var markers = Markers.EMPTY
        val node = getRealPsiElement(regularClass)
        val modifierList = getModifierList(node)
        var modifiers: MutableList<J.Modifier> = ArrayList()
        val leadingAnnotations: MutableList<J.Annotation> = mutableListOf()
        val kindAnnotations: MutableList<J.Annotation> = mutableListOf()
        if (modifierList != null) {
            modifiers = mapModifierList(modifierList, regularClass.annotations, leadingAnnotations, kindAnnotations)
        }
        var isOpen = false
        for (modifier in modifiers) {
            if (modifier.type == J.Modifier.Type.LanguageExtension && "open" == modifier.keyword) {
                isOpen = true
                break
            }
        }
        if (!isOpen) {
            modifiers.add(
                    J.Modifier(
                            randomId(),
                            Space.EMPTY,
                            Markers.EMPTY,
                            null,
                            J.Modifier.Type.Final,
                            emptyList()
                    )
            )
        }
        val classKind = regularClass.classKind
        val kind: J.ClassDeclaration.Kind
        if (ClassKind.INTERFACE == classKind) {
            kind = J.ClassDeclaration.Kind(
                    randomId(),
                    sourceBefore("interface"),
                    Markers.EMPTY,
                    kindAnnotations,
                    J.ClassDeclaration.Kind.Type.Interface
            )
        } else if (ClassKind.OBJECT == classKind) {
            markers = markers.addIfAbsent(KObject(randomId(), Space.EMPTY))
            kind = J.ClassDeclaration.Kind(
                    randomId(),
                    sourceBefore("object"),
                    Markers.EMPTY,
                    kindAnnotations,
                    J.ClassDeclaration.Kind.Type.Class
            )
        } else {
            // Enums and Interfaces are modifiers in kotlin and require the modifier prefix to preserve source code.
            kind = J.ClassDeclaration.Kind(
                    randomId(),
                    sourceBefore("class"),
                    Markers.EMPTY,
                    kindAnnotations,
                    if (ClassKind.ENUM_CLASS == classKind) J.ClassDeclaration.Kind.Type.Enum else J.ClassDeclaration.Kind.Type.Class
            )
        }
        var name: J.Identifier
        if (classKind != ClassKind.OBJECT || (node as KtObjectDeclaration?)!!.nameIdentifier != null) {
            name = createIdentifier(regularClass.name.asString(), regularClass)
        } else {
            val saveCursor = cursor
            name = createIdentifier("", regularClass)
            name = name
                    .withSimpleName(regularClass.name.asString())
                    .withPrefix(Space.EMPTY)
                    .withMarkers(name.markers.addIfAbsent(Implicit(randomId())))
            cursor = saveCursor
        }

        // KotlinTypeParameters with multiple bounds are defined outside the TypeParameter container.
        // KotlinTypeGoat<T, S> where S: A, T: B, S: C, T: D.
        // The order the bounds exist in T and S will be based on the declaration order.
        // However, each bound may be declared in any order T -> S -> T -> S.
        var typeParams: JContainer<J.TypeParameter?>? = null
        val parameters = regularClass.typeParameters.filter { it.source != null }
        if (parameters.isNotEmpty()) {
            val before = sourceBefore("<")
            val typeParameters: MutableList<JRightPadded<J.TypeParameter?>> = ArrayList(parameters.size)
            for (i in parameters.indices) {
                val j: J = visitElement(parameters[i], data)!!
                typeParameters.add(
                        padRight(
                                j as J.TypeParameter,
                                if (i == parameters.size - 1) sourceBefore(">") else sourceBefore(",")
                        )
                )
            }
            typeParams = JContainer.build(before, typeParameters, Markers.EMPTY)
        }
        val membersMultiVariablesSeparated: MutableList<FirElement> = ArrayList(regularClass.declarations.size)
        val jcEnums: MutableList<FirDeclaration> = ArrayList(regularClass.declarations.size)
        var firPrimaryConstructor: FirPrimaryConstructor? = null
        for (declaration in regularClass.declarations) {
            if (declaration is FirEnumEntry) {
                jcEnums.add(declaration)
            } else if (declaration is FirPrimaryConstructor) {
                firPrimaryConstructor = declaration
            } else if (declaration is FirProperty && declaration.source?.kind is KtFakeSourceElementKind.PropertyFromParameter) {
                val range = TextRange(declaration.source!!.startOffset, declaration.source!!.endOffset)
                generatedFirProperties[range] = declaration
            } else {
                membersMultiVariablesSeparated.add(declaration)
            }
        }
        var primaryConstructor: J.MethodDeclaration? = null
        if ((node as KtClassOrObject?)!!.primaryConstructor != null) {
            markers = markers.addIfAbsent(PrimaryConstructor(randomId()))
            primaryConstructor = mapPrimaryConstructor(firPrimaryConstructor)
        }
        var implementings: JContainer<TypeTree>? = null
        val superTypes: MutableList<JRightPadded<TypeTree>> = ArrayList(regularClass.superTypeRefs.size)
        var saveCursor = cursor
        val before = whitespace()
        skip(":")

        // Kotlin declared super class and interfaces differently than java. All types declared after the `:` are added into implementings.
        // This should probably exist on a K.ClassDeclaration view where the getters return the appropriate types.
        // The J.ClassDeclaration should have the super type set in extending and the J.NewClass should be unwrapped.

        // Filter out generated types.
        val realSuperTypes = regularClass.superTypeRefs.filter { it.source != null && it.source!!.kind !is KtFakeSourceElementKind }.toList()
        for (i in realSuperTypes.indices) {
            val typeRef = realSuperTypes[i]
            val symbol = typeRef.coneType.toRegularClassSymbol(firSession)
            // Filter out generated types.
            if (typeRef.source != null && typeRef.source!!.kind !is KtFakeSourceElementKind) {
                var element: TypeTree
                if (firPrimaryConstructor != null && symbol != null && ClassKind.CLASS == symbol.fir.classKind) {
                    val delegationCall = K.ConstructorInvocation(
                            randomId(),
                            whitespace(),
                            Markers.EMPTY,
                            visitElement(typeRef, data) as TypeTree,
                            mapFunctionalCallArguments(firPrimaryConstructor.delegatedConstructor!!)
                    )
                    markers = markers.addIfAbsent(PrimaryConstructor(randomId()))
                    element = delegationCall
                } else {
                    element = visitElement(typeRef, data) as TypeTree
                }

                // interface delegation (see https://kotlinlang.org/docs/delegation.html)
                if (typeRef.psi!!.parent.node.elementType == KtStubElementTypes.DELEGATED_SUPER_TYPE_ENTRY) {
                    val exprNode = typeRef.psi!!.parent.node.lastChildNode
                    val field = regularClass.declarations.first { exprNode == it.psi?.node }
                    val by = whitespace()
                    skip("by")
                    val expr = convertToExpression<Expression>((field as FirField).initializer!!, data)!!
                    element = K.DelegatedSuperType(randomId(), Markers.EMPTY, element, by, expr)
                }
                superTypes.add(
                        JRightPadded.build(element)
                                .withAfter(if (i == realSuperTypes.size - 1) Space.EMPTY else sourceBefore(","))
                )
            }
        }
        if (superTypes.isEmpty()) {
            cursor(saveCursor)
        } else {
            implementings = JContainer.build(before, superTypes, Markers.EMPTY)
        }

        // type constraints
        val typeConstraints = mapTypeConstraints(regularClass, regularClass.psi?.getChildOfType<KtTypeConstraintList>(), data)

        saveCursor = cursor
        val bodyPrefix = whitespace()
        val omitBraces: OmitBraces
        var body: J.Block
        if (cursor == source.length || source[cursor] != '{') {
            cursor(saveCursor)
            omitBraces = OmitBraces(randomId())
            body = J.Block(
                    randomId(),
                    bodyPrefix,
                    Markers.EMPTY,
                    JRightPadded(false, Space.EMPTY, Markers.EMPTY),
                    emptyList(),
                    Space.EMPTY
            )
            body = body.withMarkers(body.markers.addIfAbsent(omitBraces))
        } else {
            skip("{")
            var enumSet: JRightPadded<Statement>? = null
            if (jcEnums.isNotEmpty()) {
                val semicolonPresent = AtomicBoolean(false)
                val enumValues: MutableList<JRightPadded<J.EnumValue>> = ArrayList(jcEnums.size)
                for (i in jcEnums.indices) {
                    val jcEnum = jcEnums[i]
                    val enumValue = visitElement(jcEnum, data) as J.EnumValue
                    var paddedEnumValue: JRightPadded<J.EnumValue>
                    if (i == jcEnums.size - 1) {
                        // special whitespace handling for last enum constant, as it can have a trailing comma, semicolon, both, or neither...
                        // further, any trailing whitespace is expected to be saved as the `BLOCK_END` location on the block
                        var saveCursor1 = cursor
                        val padding1 = whitespace()
                        val trailingComma = skip(",")
                        saveCursor1 = if (trailingComma) cursor else saveCursor1
                        val padding2 = if (trailingComma) whitespace() else Space.EMPTY
                        val trailingSemicolon = skip(";")
                        saveCursor1 = if (trailingSemicolon) cursor else saveCursor1
                        paddedEnumValue = JRightPadded(
                                enumValue,
                                if (trailingComma || trailingSemicolon) padding1 else Space.EMPTY,
                                if (trailingComma) Markers.build(
                                        listOf(
                                                TrailingComma(
                                                        randomId(),
                                                        if (trailingSemicolon) padding2 else Space.EMPTY
                                                )
                                        )
                                ) else Markers.EMPTY
                        )
                        semicolonPresent.set(trailingSemicolon)
                        cursor(saveCursor1)
                    } else {
                        paddedEnumValue = padRight(enumValue, sourceBefore(","))
                    }
                    enumValues.add(paddedEnumValue)
                }
                enumSet = padRight(
                        J.EnumValueSet(
                                randomId(),
                                enumValues[0].element.prefix ?: Space.EMPTY,
                                Markers.EMPTY,
                                ListUtils.map(
                                        enumValues
                                ) { i: Int, ev: JRightPadded<J.EnumValue> ->
                                    if (i == 0) ev.withElement(
                                            ev.element.withPrefix(Space.EMPTY) ?: ev.element
                                    ) else ev
                                },
                                semicolonPresent.get()
                        ),
                        Space.EMPTY
                )
            }
            val members: MutableList<JRightPadded<Statement>> = ArrayList(
                    membersMultiVariablesSeparated.size + if (enumSet == null) 0 else 1
            )
            if (enumSet != null) {
                members.add(enumSet)
            }
            for (firElement in membersMultiVariablesSeparated) {
                if (firElement !is FirEnumEntry) {
                    if (firElement.source != null && firElement.source!!.kind is KtFakeSourceElementKind) {
                        continue
                    }
                    members.add(maybeSemicolon(visitElement(firElement, data) as Statement))
                }
            }
            val after = sourceBefore("}")
            body = J.Block(
                    randomId(), bodyPrefix, Markers.EMPTY, JRightPadded(false, Space.EMPTY, Markers.EMPTY),
                    members, after
            )
        }
        if (primaryConstructor != null) {
            body = body.withStatements(
                    ListUtils.concat(
                            primaryConstructor,
                            body.statements
                    )
            )
        }
        val classDeclaration = J.ClassDeclaration(
                randomId(),
                prefix,
                markers,
                if (leadingAnnotations.isEmpty()) emptyList() else leadingAnnotations,
                if (modifiers.isEmpty()) emptyList() else modifiers,
                kind,
                name,
                typeParams,
                null,
                null,
                implementings,
                null,
                body,
                type(regularClass) as JavaType.FullyQualified?
        )
        return if (typeConstraints != null) K.ClassDeclaration(randomId(), Markers.EMPTY, classDeclaration, typeConstraints) else classDeclaration
    }

    private fun mapTypeConstraints(memberDeclaration: FirMemberDeclaration, typeConstraintList: KtTypeConstraintList?, data: ExecutionContext): K.TypeConstraints? {
        if (typeConstraintList == null) {
            return null
        }
        val saveCursor = cursor
        val where = whitespace()
        if (!skip("where")) {
            cursor(saveCursor)
            return null
        }

        val params: MutableList<JRightPadded<J.TypeParameter>> = ArrayList()
        for (c in typeConstraintList.constraints) {
            val paramName = c.subjectTypeParameterName!!.getIdentifier()!!.text
            val firTypeParameter = memberDeclaration.typeParameters.find { (it as FirTypeParameter).name.asString() == paramName } as FirTypeParameter
            val bound = firTypeParameter.bounds.find { it.psi == c.lastChild }

            val annotations: MutableList<J.Annotation> = ArrayList()
            if (firTypeParameter.annotations.isNotEmpty()) {
                for (annotation in firTypeParameter.annotations) {
                    annotations.add(visitElement(annotation, data) as J.Annotation)
                }
            }

            val paramPrefix = whitespace()
            val typeParamName = createIdentifier(paramName)
            val colon = whitespace()
            skip(":")
            params += padRight(
                    J.TypeParameter(
                            randomId(),
                            paramPrefix,
                            Markers.EMPTY.addIfAbsent(TypeReferencePrefix(randomId(), colon)),
                            annotations,
                            typeParamName,
                            JContainer.build(
                                    Space.EMPTY,
                                    listOf(padRight(visitElement(bound!!, data) as TypeTree, null)),
                                    Markers.EMPTY
                            )
                    ),
                    whitespace()
            )
            skip(",")
        }
        return K.TypeConstraints(
                randomId(),
                Markers.EMPTY,
                JContainer.build(where, params, Markers.EMPTY)
        )
    }

    private fun mapPrimaryConstructor(primaryConstructor: FirPrimaryConstructor?): J.MethodDeclaration {
        val prefix = whitespace()
        var modifiers: MutableList<J.Modifier> = ArrayList()
        var leadingAnnotations: MutableList<J.Annotation> = mutableListOf()
        var lastAnnotations: MutableList<J.Annotation> = mutableListOf()
        val node = getRealPsiElement(primaryConstructor) as KtPrimaryConstructor?
        val modifierList = getModifierList(node)
        if (modifierList != null) {
            leadingAnnotations = ArrayList()
            lastAnnotations = ArrayList()
            modifiers =
                    mapModifierList(modifierList, primaryConstructor!!.annotations, leadingAnnotations, lastAnnotations)
        }
        val cKeyword = node!!.getConstructorKeyword()
        if (cKeyword != null) {
            modifiers.add(mapToJModifier("constructor", lastAnnotations))
        }
        val type = type(primaryConstructor)
        val name = J.Identifier(
                randomId(),
                Space.EMPTY,
                Markers.EMPTY,
                emptyList(),
                node.name!!,
                type as? JavaType.Method,
                null
        )
        val before = sourceBefore("(")
        val params = if (primaryConstructor!!.valueParameters.isNotEmpty()) JContainer.build(
                before,
                convertAll<Statement>(
                        primaryConstructor.valueParameters, ",", ")", data
                ),
                Markers.EMPTY
        ) else JContainer.build(
                before, listOf(
                padRight<Statement>(
                        J.Empty(randomId(), sourceBefore(")"), Markers.EMPTY), Space.EMPTY
                )
        ), Markers.EMPTY
        )
        return J.MethodDeclaration(
                randomId(),
                prefix,
                Markers.build(listOf(PrimaryConstructor(randomId()))),
                leadingAnnotations,
                if (modifiers.isEmpty()) emptyList() else modifiers,
                null,
                null,
                J.MethodDeclaration.IdentifierWithAnnotations(
                        name.withMarkers(name.markers.addIfAbsent(Implicit(randomId()))),
                        emptyList()
                ),
                params,
                null,
                null,
                null,
                type as? JavaType.Method
        )
    }

    private fun mapModifierList(
            currentNode: KtModifierList, annotations: List<FirAnnotation>,
            leadingAnnotations: MutableList<J.Annotation>, lastAnnotations: MutableList<J.Annotation>
    ): MutableList<J.Modifier> {
        val annotationsMap: MutableMap<Int, FirAnnotation> = HashMap()
        for (annotation in annotations) {
            annotationsMap[annotation.source!!.startOffset] = annotation
        }
        val modifiers: MutableList<J.Modifier> = ArrayList()
        var currentAnnotations: MutableList<J.Annotation> = ArrayList()
        val iterator: Iterator<PsiElement> = currentNode.allChildren.iterator()
        var leading = true
        while (iterator.hasNext()) {
            val it = iterator.next()
            if (it is LeafPsiElement && it.getNode().elementType is KtModifierKeywordToken) {
                if (leading) {
                    leading = false
                    if (currentAnnotations.isNotEmpty()) {
                        leadingAnnotations.addAll(currentAnnotations)
                        currentAnnotations = ArrayList()
                    }
                }
                modifiers.add(mapToJModifier(it.text, currentAnnotations))
                currentAnnotations = ArrayList()
            } else if (it is KtAnnotationEntry) {
                if (annotationsMap.containsKey(it.getTextRange().startOffset)) {
                    val annotation = visitElement(annotationsMap[it.getTextRange().startOffset]!!, data) as J.Annotation
                    currentAnnotations.add(annotation)
                } else {
                    throw UnsupportedOperationException("Annotation not found")
                }
            }
        }
        if (currentAnnotations.isNotEmpty()) {
            if (leading) {
                leadingAnnotations.addAll(currentAnnotations)
            } else {
                lastAnnotations.addAll(currentAnnotations)
            }
        }
        return modifiers
    }

    override fun visitResolvable(resolvable: FirResolvable, data: ExecutionContext): J {
        throw UnsupportedOperationException(generateUnsupportedMessage("FirResolvable"))
    }

    override fun visitResolvedCallableReference(
            resolvedCallableReference: FirResolvedCallableReference,
            data: ExecutionContext
    ): J {
        throw UnsupportedOperationException(generateUnsupportedMessage("FirResolvedCallableReference"))
    }

    override fun visitResolvedDeclarationStatus(
            resolvedDeclarationStatus: FirResolvedDeclarationStatus,
            data: ExecutionContext
    ): J {
        throw UnsupportedOperationException(generateUnsupportedMessage("FirResolvedDeclarationStatus"))
    }

    override fun visitResolvedImport(resolvedImport: FirResolvedImport, data: ExecutionContext): J {
        throw UnsupportedOperationException(generateUnsupportedMessage("FirResolvedImport"))
    }

    override fun visitSpreadArgumentExpression(
            spreadArgumentExpression: FirSpreadArgumentExpression,
            data: ExecutionContext
    ): J {
        if (!spreadArgumentExpression.isSpread) {
            // A spread argument without a spread operator?
            throw UnsupportedOperationException("Only spread arguments are supported")
        }
        val prefix = whitespace()
        skip("*")
        val j: J = visitElement(spreadArgumentExpression.expression, data)!!
        return j.withMarkers(j.markers.addIfAbsent(SpreadArgument(randomId(), prefix)))
    }

    override fun visitTypeRef(typeRef: FirTypeRef, data: ExecutionContext): J {
        throw UnsupportedOperationException(generateUnsupportedMessage("FirTypeRef"))
    }

    override fun visitTargetElement(targetElement: FirTargetElement, data: ExecutionContext): J {
        throw UnsupportedOperationException(generateUnsupportedMessage("FirTargetElement"))
    }

    override fun visitThisReference(thisReference: FirThisReference, data: ExecutionContext): J {
        throw UnsupportedOperationException(generateUnsupportedMessage("FirThisReference"))
    }

    override fun visitThrowExpression(throwExpression: FirThrowExpression, data: ExecutionContext): J {
        val prefix = whitespace()
        skip("throw")
        return J.Throw(
                randomId(),
                prefix,
                Markers.EMPTY,
                convertToExpression(throwExpression.exception, data)!!
        )
    }

    override fun visitTypeParameterRef(typeParameterRef: FirTypeParameterRef, data: ExecutionContext): J {
        throw UnsupportedOperationException(generateUnsupportedMessage("FirTypeParameterRef"))
    }

    override fun visitTypeParameterRefsOwner(
            typeParameterRefsOwner: FirTypeParameterRefsOwner,
            data: ExecutionContext
    ): J {
        throw UnsupportedOperationException(generateUnsupportedMessage("FirTypeParameterRefsOwner"))
    }

    override fun visitTypeParametersOwner(typeParametersOwner: FirTypeParametersOwner, data: ExecutionContext): J {
        throw UnsupportedOperationException(generateUnsupportedMessage("FirTypeParametersOwner"))
    }

    override fun visitTypeProjection(typeProjection: FirTypeProjection, data: ExecutionContext): J {
        throw UnsupportedOperationException(generateUnsupportedMessage("FirTypeProjection"))
    }

    override fun visitTypeRefWithNullability(
            typeRefWithNullability: FirTypeRefWithNullability,
            data: ExecutionContext
    ): J {
        throw UnsupportedOperationException(generateUnsupportedMessage("FirTypeRefWithNullability"))
    }

    override fun visitVarargArgumentsExpression(
            varargArgumentsExpression: FirVarargArgumentsExpression,
            data: ExecutionContext
    ): J {
        throw UnsupportedOperationException(generateUnsupportedMessage("FirVarargArgumentsExpression"))
    }

    override fun visitWhenSubjectExpression(
            whenSubjectExpression: FirWhenSubjectExpression,
            data: ExecutionContext
    ): J {
        throw UnsupportedOperationException(generateUnsupportedMessage("FirWhenSubjectExpression"))
    }

    override fun visitWrappedArgumentExpression(
            wrappedArgumentExpression: FirWrappedArgumentExpression,
            data: ExecutionContext
    ): J {
        throw UnsupportedOperationException(generateUnsupportedMessage("FirWrappedArgumentExpression"))
    }

    override fun visitWrappedDelegateExpression(
            wrappedDelegateExpression: FirWrappedDelegateExpression,
            data: ExecutionContext
    ): J {
        throw UnsupportedOperationException(generateUnsupportedMessage("FirWrappedDelegateExpression"))
    }

    override fun visitWrappedExpression(wrappedExpression: FirWrappedExpression, data: ExecutionContext): J {
        throw UnsupportedOperationException(generateUnsupportedMessage("FirWrappedExpression"))
    }

    private fun visitNoReceiverExpression(): J {
        throw UnsupportedOperationException(generateUnsupportedMessage("FirNoReceiverExpression"))
    }

    /* Error element visits */
    override fun visitErrorExpression(errorExpression: FirErrorExpression, data: ExecutionContext): J {
        throw UnsupportedOperationException(generateUnsupportedMessage("FirErrorExpression"))
    }

    override fun visitErrorFunction(errorFunction: FirErrorFunction, data: ExecutionContext): J {
        throw UnsupportedOperationException(generateUnsupportedMessage("FirErrorFunction"))
    }

    override fun visitErrorImport(errorImport: FirErrorImport, data: ExecutionContext): J {
        throw UnsupportedOperationException(generateUnsupportedMessage("FirErrorImport"))
    }

    override fun visitErrorLoop(errorLoop: FirErrorLoop, data: ExecutionContext): J {
        throw UnsupportedOperationException(generateUnsupportedMessage("FirErrorLoop"))
    }

    override fun visitErrorProperty(errorProperty: FirErrorProperty, data: ExecutionContext): J {
        throw UnsupportedOperationException(generateUnsupportedMessage("FirErrorProperty"))
    }

    override fun visitErrorResolvedQualifier(
            errorResolvedQualifier: FirErrorResolvedQualifier,
            data: ExecutionContext
    ): J {
        throw UnsupportedOperationException(generateUnsupportedMessage("FirErrorResolvedQualifier"))
    }

    override fun visitErrorTypeRef(errorTypeRef: FirErrorTypeRef, data: ExecutionContext): J {
        throw UnsupportedOperationException(generateUnsupportedMessage("FirErrorTypeRef"))
    }

    private fun generateUnsupportedMessage(typeName: String): String {
        val msg = StringBuilder(typeName)
        msg.append(" is not supported at cursor: ")
        msg.append(source, cursor, min(source.length, cursor + 30))
        if (currentFile != null) {
            msg.append("in file: ")
            msg.append(currentFile!!.name)
        }
        return msg.toString()
    }

    override fun visitElement(element: FirElement, data: ExecutionContext): J? {
        var firElement = element
        val saveCursor = cursor
        whitespace()
        val node = nodes[cursor]
        cursor = saveCursor
        if (node != null) {
            when (node.elementType) {
                KtNodeTypes.PARENTHESIZED -> if (node.textRange.endOffset >= firElement.source!!.endOffset)
                    return wrapInParens<J>(firElement, data)

                KtNodeTypes.REFERENCE_EXPRESSION -> if (KtNodeTypes.POSTFIX_EXPRESSION == node.treeParent.elementType && firElement is FirBlock)
                    firElement = firElement.statements[1]

                KtNodeTypes.OPERATION_REFERENCE -> if (KtNodeTypes.PREFIX_EXPRESSION == node.treeParent.elementType && firElement is FirBlock)
                    firElement = firElement.statements[0]
            }
        }

        if ((firElement is FirExpression || firElement is FirVariableAssignment) && (firElement as FirStatement).annotations.isNotEmpty()) {
            val annotations = ArrayList<J.Annotation>(firElement.annotations.size)
            for (annotation in firElement.annotations) {
                annotations.add(visitElement(annotation, data) as J.Annotation)
            }
            var j = visitElement0(firElement, data)
            if (j is Statement && j !is Expression) {
                j = K.StatementExpression(randomId(), j)
            }
            return K.AnnotatedExpression(
                    randomId(),
                    Markers.EMPTY,
                    annotations,
                    j as Expression
            )
        }
        return visitElement0(firElement, data)
    }

    private fun visitElement0(firElement: FirElement, data: ExecutionContext): J? {
        return when (firElement) {
            // FIR error elements
            is FirErrorNamedReference -> visitErrorNamedReference(firElement, data)
            is FirErrorExpression -> visitErrorExpression(firElement, data)
            is FirErrorFunction -> visitErrorFunction(firElement, data)
            is FirErrorImport -> visitErrorImport(firElement, data)
            is FirErrorLoop -> visitErrorLoop(firElement, data)
            is FirErrorProperty -> visitErrorProperty(firElement, data)
            is FirErrorResolvedQualifier -> visitErrorResolvedQualifier(firElement, data)
            is FirErrorTypeRef -> visitErrorTypeRef(firElement, data)

            // FIR trees
            is FirAnnotationCall -> visitAnnotationCall(firElement, data)
            is FirAnonymousFunction -> visitAnonymousFunction(firElement, data)
            is FirAnonymousFunctionExpression -> visitAnonymousFunctionExpression(firElement, data)
            is FirAnonymousObject -> visitAnonymousObject(firElement, data)
            is FirAnonymousObjectExpression -> visitAnonymousObjectExpression(firElement, data)
            is FirArrayOfCall -> visitArrayOfCall(firElement, data)
            is FirBackingFieldReference -> visitBackingFieldReference(firElement, data)
            is FirBinaryLogicExpression -> visitBinaryLogicExpression(firElement, data)
            is FirBlock -> visitBlock(firElement, data)
            is FirBreakExpression -> visitBreakExpression(firElement, data)
            is FirCallableReferenceAccess -> visitCallableReferenceAccess(firElement, data)
            is FirCatch -> visitCatch(firElement, data)
            is FirCheckNotNullCall -> visitCheckNotNullCall(firElement, data)
            is FirComparisonExpression -> visitComparisonExpression(firElement, data)
            is FirConstExpression<*> -> visitConstExpression(firElement, data)
            is FirConstructor -> visitConstructor(firElement, data)
            is FirContinueExpression -> visitContinueExpression(firElement, data)
            is FirDoWhileLoop -> visitDoWhileLoop(firElement, data)
            is FirElvisExpression -> visitElvisExpression(firElement, data)
            is FirEnumEntry -> visitEnumEntry(firElement, data)
            is FirEqualityOperatorCall -> visitEqualityOperatorCall(firElement, data)
            is FirFunctionCall -> visitFunctionCall(firElement, data)
            is FirFunctionTypeRef -> visitFunctionTypeRef(firElement, data)
            is FirGetClassCall -> visitGetClassCall(firElement, data)
            is FirLabel -> visitLabel(firElement, data)
            is FirLambdaArgumentExpression -> visitLambdaArgumentExpression(firElement, data)
            is FirNamedArgumentExpression -> visitNamedArgumentExpression(firElement, data)
            is FirProperty -> visitProperty(firElement, data)
            is FirPropertyAccessExpression -> visitPropertyAccessExpression(firElement, data)
            is FirPropertyAccessor -> visitPropertyAccessor(firElement, data)
            is FirReceiverParameter -> visitReceiverParameter(firElement, data)
            is FirRegularClass -> visitRegularClass(firElement, data)
            is FirResolvedNamedReference -> visitResolvedNamedReference(firElement, data)
            is FirResolvedTypeRef -> visitResolvedTypeRef(firElement, data)
            is FirResolvedQualifier -> visitResolvedQualifier(firElement, data)
            is FirReturnExpression -> visitReturnExpression(firElement, data)
            is FirSafeCallExpression -> visitSafeCallExpression(firElement, data)
            is FirCheckedSafeCallSubject -> visitCheckedSafeCallSubject(firElement, data)
            is FirSimpleFunction -> visitSimpleFunction(firElement, data)
            is FirSmartCastExpression -> visitSmartCastExpression(firElement, data)
            is FirStarProjection -> visitStarProjection(firElement, data)
            is FirStringConcatenationCall -> visitStringConcatenationCall(firElement, data)
            is FirSuperReference -> visitSuperReference(firElement, data)
            is FirThisReceiverExpression -> visitThisReceiverExpression(firElement, data)
            is FirThrowExpression -> visitThrowExpression(firElement, data)
            is FirTypeOperatorCall -> visitTypeOperatorCall(firElement, data)
            is FirTypeParameter -> visitTypeParameter(firElement, data)
            is FirTryExpression -> visitTryExpression(firElement, data)
            is FirTypeAlias -> visitTypeAlias(firElement, data)
            is FirTypeProjectionWithVariance -> visitTypeProjectionWithVariance(firElement, data)
            is FirUserTypeRef -> visitUserTypeRef(firElement, data)
            is FirValueParameter -> visitValueParameter(firElement, data)
            is FirVariableAssignment -> visitVariableAssignment(firElement, data)
            is FirWhenBranch -> visitWhenBranch(firElement, data)
            is FirWhenExpression -> visitWhenExpression(firElement, data)
            is FirWhenSubjectExpression -> visitWhenSubjectExpression(firElement, data)
            is FirWhileLoop -> visitWhileLoop(firElement, data)
            is FirArgumentList -> visitArgumentList(firElement, data)
            is FirAugmentedArraySetCall -> visitAugmentedArraySetCall(firElement, data)
            is FirAssignmentOperatorStatement -> visitAssignmentOperatorStatement(firElement, data)
            is FirAnonymousInitializer -> visitAnonymousInitializer(firElement, data)
            is FirAnnotationArgumentMapping -> visitAnnotationArgumentMapping(firElement, data)
            is FirBackingField -> visitBackingField(firElement, data)
            is FirLegacyRawContractDescription -> visitLegacyRawContractDescription(firElement, data)
            is FirRawContractDescription -> visitRawContractDescription(firElement, data)
            is FirResolvedContractDescription -> visitResolvedContractDescription(firElement, data)
            is FirContractDescription -> visitContractDescription(firElement, data)
            is FirContextReceiver -> visitContextReceiver(firElement, data)
            is FirContractDescriptionOwner -> visitContractDescriptionOwner(firElement, data)
            is FirQualifiedAccessExpression -> visitQualifiedAccessExpression(firElement, data)
            is FirDelegatedConstructorCall -> visitDelegatedConstructorCall(firElement, data)
            is FirContextReceiverArgumentListOwner -> visitContextReceiverArgumentListOwner(firElement, data)
            is FirClassReferenceExpression -> visitClassReferenceExpression(firElement, data)
            is FirClassLikeDeclaration -> visitClassLikeDeclaration(firElement, data)
            is FirCall -> visitCall(firElement, data)
            is FirDynamicTypeRef -> visitDynamicTypeRef(firElement, data)
            is FirResolvedDeclarationStatus -> visitResolvedDeclarationStatus(firElement, data)
            is FirDeclarationStatus -> visitDeclarationStatus(firElement, data)
            is FirEffectDeclaration -> visitEffectDeclaration(firElement, data)
            is FirField -> visitField(firElement, data)
            is FirFunction -> visitFunction(firElement, data)
            is FirFunctionTypeParameter -> visitFunctionTypeParameter(firElement, data)
            is FirImplicitTypeRef -> visitImplicitTypeRef(firElement, data)
            is FirIntersectionTypeRef -> visitIntersectionTypeRef(firElement, data)
            is FirLoopJump -> visitLoopJump(firElement, data)
            is FirJump<*> -> visitJump(firElement as FirJump<out FirTargetElement>, data)
            is FirNamedReference -> visitNamedReference(firElement, data)
            is FirPlaceholderProjection -> visitPlaceholderProjection(firElement, data)
            is FirThisReference -> visitThisReference(firElement, data)
            is FirReference -> visitReference(firElement, data)
            is FirResolvable -> visitResolvable(firElement, data)
            is FirResolvedImport -> visitResolvedImport(firElement, data)
            is FirResolvedReifiedParameterReference -> visitResolvedReifiedParameterReference(firElement, data)
            is FirSpreadArgumentExpression -> visitSpreadArgumentExpression(firElement, data)
            is FirTypeRefWithNullability -> visitTypeRefWithNullability(firElement, data)
            is FirTypeRef -> visitTypeRef(firElement, data)
            is FirTypeParameterRef -> visitTypeParameterRef(firElement, data)
            is FirTypeParametersOwner -> visitTypeParametersOwner(firElement, data)
            is FirTypeProjection -> visitTypeProjection(firElement, data)
            is FirVarargArgumentsExpression -> visitVarargArgumentsExpression(firElement, data)
            is FirWrappedArgumentExpression -> visitWrappedArgumentExpression(firElement, data)
            is FirWrappedExpression -> visitWrappedExpression(firElement, data)
            is FirNoReceiverExpression -> visitNoReceiverExpression()

            else -> throw IllegalArgumentException("Unsupported FirElement " + firElement.javaClass.name)
        }
    }

    private fun <J2 : J?> wrapInParens(firElement: FirElement, data: ExecutionContext): J {
        val prefix = sourceBefore("(")
        @Suppress("UNCHECKED_CAST")
        return J.Parentheses(
                randomId(),
                prefix,
                Markers.EMPTY,
                padRight(visitElement(firElement, data)!!, sourceBefore(")")) as JRightPadded<J2>
        )
    }

    private fun createIdentifier(name: String?): J.Identifier {
        return createIdentifier(name ?: "", null, null)
    }

    private fun createIdentifier(name: String?, firElement: FirElement): J.Identifier {
        val type = type(firElement, getCurrentFile())
        return createIdentifier(
                name ?: "",
                if (type is JavaType.Variable) type.type else type,
                if (type is JavaType.Variable) type else null
        )
    }

    @OptIn(SymbolInternals::class)
    private fun createIdentifier(name: String, namedReference: FirResolvedNamedReference): J.Identifier {
        val resolvedSymbol = namedReference.resolvedSymbol
        if (resolvedSymbol is FirVariableSymbol<*>) {
            var owner: JavaType.FullyQualified? = null
            val lookupTag: ConeClassLikeLookupTag? = resolvedSymbol.containingClassLookupTag()
            if (lookupTag != null && lookupTag.toSymbol(firSession) !is FirAnonymousObjectSymbol) {
                // TODO check type attribution for `FirAnonymousObjectSymbol` case
                owner =
                        type(lookupTag.toFirRegularClassSymbol(firSession)!!.fir) as JavaType.FullyQualified?
            }
            return createIdentifier(
                    name, type(namedReference, getCurrentFile()),
                    typeMapping.variableType(resolvedSymbol, owner, getCurrentFile())
            )
        }
        return createIdentifier(name, namedReference as FirElement)
    }

    private fun createIdentifier(
            name: String,
            type: JavaType?,
            fieldType: JavaType.Variable?
    ): J.Identifier {
        val prefix = whitespace()
        val isQuotedSymbol = source[cursor] == '`'
        val value: String
        if (isQuotedSymbol) {
            val closingQuoteIdx = source.indexOf('`', cursor + 1)
            value = source.substring(cursor, closingQuoteIdx + 1)
            cursor += value.length
        } else {
            value = name
            skip(value)
        }
        return J.Identifier(
                randomId(),
                prefix,
                Markers.EMPTY,
                emptyList(),
                value,
                type,
                fieldType
        )
    }

    private fun createImplicitMethodDeclaration(name: String): J.MethodDeclaration {
        return J.MethodDeclaration(
                randomId(),
                Space.EMPTY,
                Markers.EMPTY,
                emptyList(),
                emptyList(),
                null,
                null,
                J.MethodDeclaration.IdentifierWithAnnotations(
                        J.Identifier(
                                randomId(),
                                Space.EMPTY,
                                Markers.EMPTY,
                                emptyList(),
                                name,
                                null,
                                null
                        ),
                        emptyList()
                ),
                JContainer.empty(),
                null,
                null,
                null,
                null
        ).withMarkers(Markers.EMPTY.addIfAbsent(Implicit(randomId())))
    }

    private fun mapAnnotations(firAnnotations: List<FirAnnotation>): MutableList<J.Annotation>? {
        if (firAnnotations.isEmpty()) {
            return null
        }
        val annotations: MutableList<J.Annotation> = ArrayList(firAnnotations.size)
        for (annotation in firAnnotations) {
            val a = visitElement(annotation, data) as J.Annotation?
            if (a != null) {
                annotations.add(a)
            }
        }
        return annotations
    }

    private fun mapControlParentheses(firElement: FirElement): J.ControlParentheses<Expression> {
        val controlParenPrefix = whitespace()
        skip("(")
        return J.ControlParentheses(
                randomId(), controlParenPrefix, Markers.EMPTY,
                convertToExpression(
                        firElement,
                        { sourceBefore(")") }, data
                )!!
        )
    }

    private fun mapForLoop(firBlock: FirBlock): J {
        val forLoop = firBlock.statements[1] as FirWhileLoop
        val receiver = forLoop.block.statements[0] as FirProperty
        var label: J.Label? = null
        if (forLoop.label != null) {
            label = visitElement(forLoop.label!!, data) as J.Label
        }
        val prefix = whitespace()
        skip("for")
        val controlPrefix = sourceBefore("(")
        val variable: J.VariableDeclarations?
        val additionalVariables: Int
        if ("<destruct>" == receiver.name.asString()) {
            additionalVariables =
                    source.substring(cursor, source.indexOf(')', cursor) + 1).split(",".toRegex())
                            .dropLastWhile { it.isEmpty() }
                            .toTypedArray().size
            val variablePrefix = sourceBefore("(")
            val statements = forLoop.block.statements
            val variables: MutableList<JRightPadded<J.VariableDeclarations.NamedVariable>> =
                    ArrayList(additionalVariables)
            // Skip the first statement at position 0.
            for (i in 1 until additionalVariables + 1) {
                val statement = statements[i]
                val part = visitElement(statement, data) as J.VariableDeclarations
                var named = part.padding.variables[0]
                named = named.withElement(named.element.withName(named.element.name.withPrefix(part.prefix)))
                val after = if (i == additionalVariables) sourceBefore(")") else sourceBefore(",")
                named = named.withAfter(after)
                variables.add(named)
            }
            variable = J.VariableDeclarations(
                    randomId(),
                    variablePrefix,
                    Markers.EMPTY,
                    emptyList(),
                    emptyList(),
                    null,
                    null,
                    emptyList(),
                    variables
            )
        } else {
            variable = visitElement(receiver, data) as J.VariableDeclarations
        }
        val afterVariable = sourceBefore("in")
        val loopCondition = firBlock.statements[0] as FirProperty
        val expression: Expression = convertToExpression(
                (loopCondition.initializer as FirFunctionCall?)!!.explicitReceiver!!,
                data
        )!!
        val afterExpression = sourceBefore(")")
        val control = J.ForEachLoop.Control(
                randomId(),
                controlPrefix,
                Markers.EMPTY,
                padRight(variable, afterVariable),
                padRight(expression, afterExpression)
        )
        val body: JRightPadded<Statement> = if (forLoop.block.statements.isNotEmpty()) {
            // actual loop body is contained as a nested block of the last statement
            val block = visitBlock(forLoop.block.statements[forLoop.block.statements.size - 1] as FirBlock, emptySet(), data) as Statement
            padRight(block, Space.EMPTY)
        } else {
            padRight(J.Empty(randomId(), Space.EMPTY, Markers.EMPTY), Space.EMPTY)
        }

        val statement = J.ForEachLoop(
                randomId(),
                prefix,
                Markers.EMPTY,
                control,
                body
        )
        return if (label != null) label.withStatement(statement) else statement
    }

    private fun mapToJModifier(text: String, annotations: List<J.Annotation>): J.Modifier {
        val prefix = whitespace()
        val type: J.Modifier.Type
        var keyword: String? = null
        when (text) {
            "public" -> type = J.Modifier.Type.Public
            "protected" -> type = J.Modifier.Type.Protected
            "private" -> type = J.Modifier.Type.Private
            "abstract" -> type = J.Modifier.Type.Abstract
            "val" -> type = J.Modifier.Type.Final
            else -> {
                type = J.Modifier.Type.LanguageExtension
                keyword = text
            }
        }
        skip(text)
        return J.Modifier(randomId(), prefix, Markers.EMPTY, keyword, type, annotations)
    }

    private fun mapOperation(firOp: FirOperation): J.Binary.Type {
        val op: J.Binary.Type = when (firOp) {
            FirOperation.EQ -> J.Binary.Type.Equal
            FirOperation.NOT_EQ -> J.Binary.Type.NotEqual
            FirOperation.GT -> J.Binary.Type.GreaterThan
            FirOperation.GT_EQ -> J.Binary.Type.GreaterThanOrEqual
            FirOperation.LT -> J.Binary.Type.LessThan
            FirOperation.LT_EQ -> J.Binary.Type.LessThanOrEqual
            else -> throw IllegalArgumentException("Unsupported FirOperation does not map to J.Binary.Type: " + firOp.name)
        }
        return op
    }

    private fun isUnaryOperation(name: String): Boolean {
        return "dec" == name || "inc" == name || "not" == name || "unaryMinus" == name || "unaryPlus" == name
    }

    private fun getCurrentFile(): FirBasedSymbol<*>? {
        return if (currentFile == null) null else currentFile!!.symbol
    }

    private fun at(c: Char) = cursor < source.length && source[cursor] == c

    private fun skip(token: String?): Boolean {
        if (token != null && source.startsWith(token, cursor)) {
            cursor += token.length
            return true
        }
        return false
    }

    private fun cursor(n: Int) {
        cursor = n
    }

    private fun endPos(t: FirElement): Int {
        if (t is FirThisReceiverExpression) {
            return 0
        } else checkNotNull(t.source) { "Unexpected null source ... fix me." }
        return t.source!!.endOffset
    }

    private fun getModifierList(element: PsiElement?): KtModifierList? {
        if (element == null) {
            return null
        }
        val modifierList = PsiTreeUtil.findChildOfType(element, KtModifierList::class.java)
        if (modifierList != null) {
            // There may be multiple modifier lists in the element, and we only want the modifier list for the element.
            for (child in element.children) {
                // The element's start offset will be at the last leading comment.
                if (child is KtModifierList && modifierList.textRange.startOffset == child.getTextRange().startOffset) {
                    return modifierList
                }
            }
        }
        return null
    }

    private fun getRealPsiElement(element: FirElement?): PsiElement? {
        return if ((element?.source == null) || (element.source is KtFakeSourceElement)) {
            null
        } else {
            (element.source as KtRealPsiSourceElement?)?.psi
        }
    }

    private fun getPsiElement(element: FirElement?): PsiElement? {
        return if (element?.source == null) {
            null
        } else if (element.source is KtFakeSourceElement) {
            (element.source as KtFakeSourceElement).psi
        } else {
            (element.source as KtRealPsiSourceElement?)?.psi
        }
    }

    private fun convertToBlock(t: FirSingleExpressionBlock, data: ExecutionContext): J.Block {
        var j: J = visitElement(t, data)!!
        if (j !is Statement && j is Expression) {
            j = K.ExpressionStatement(randomId(), j)
        }
        return J.Block(
                randomId(),
                Space.EMPTY,
                Markers.EMPTY.addIfAbsent(OmitBraces(randomId())).addIfAbsent(SingleExpressionBlock(randomId())),
                JRightPadded.build(false),
                listOf(JRightPadded.build(j as Statement)),
                Space.EMPTY
        )
    }

    @Suppress("UNCHECKED_CAST")
    private fun <J2 : J> convertToExpression(t: FirElement, data: ExecutionContext): J2? {
        var j: J? = visitElement(t, data)
        if (j is Statement && j !is Expression) {
            j = K.StatementExpression(randomId(), j)
        }
        return j as J2?
    }

    @Suppress("UNCHECKED_CAST")
    private fun <J2 : J> convertToExpression(
            t: FirElement,
            suffix: Function<FirElement, Space>,
            data: ExecutionContext
    ): JRightPadded<J2>? {
        val j: J? = visitElement(t, data)
        var j2: J2? = null
        if (j is Statement && j !is Expression) {
            j2 = K.StatementExpression(randomId(), j) as J2
        } else if (j != null) {
            j2 = j as J2
        }
        val rightPadded = if (j2 == null) null else JRightPadded(j2, suffix.apply(t), Markers.EMPTY)
        cursor(max(endPos(t), cursor)) // if there is a non-empty suffix, the cursor may have already moved past it
        return rightPadded
    }

    @Suppress("SameParameterValue")
    private fun <J2 : J> convertAll(
            elements: List<FirElement>,
            innerDelim: String,
            delim: String,
            data: ExecutionContext
    ): MutableList<JRightPadded<J2>> {
        return convertAll0(elements, data, innerDelim, delim) {
            @Suppress("UNCHECKED_CAST")
            it as J2
        }
    }

    @Suppress("SameParameterValue")
    private fun <J2 : J> convertAllToExpressions(
            elements: List<FirElement>,
            innerDelim: String,
            delim: String,
            data: ExecutionContext
    ): MutableList<JRightPadded<J2>> {
        return convertAll0(elements, data, innerDelim, delim) {
            if (it is Statement && it !is Expression) {
                K.StatementExpression(randomId(), it)
            }
            @Suppress("UNCHECKED_CAST")
            it as J2?
        }
    }

    private fun <J2 : J> KotlinParserVisitor.convertAll0(
            elements: List<FirElement>,
            data: ExecutionContext,
            innerDelim: String,
            delim: String,
            map: (J?) -> J2?
    ): MutableList<JRightPadded<J2>> {
        val elementCount = elements.size
        val converted: MutableList<JRightPadded<J2>> = ArrayList(elementCount)

        var j: J2? = null
        var rightPadded: JRightPadded<J2>

        for (i in elements.indices) {
            val element = elements[i]

            if (element.source != null) {
                val saveCursor = cursor
                try {
                    j = map(visitElement(element, data))
                } catch (e: Exception) {
                    if (element.source == null || getRealPsiElement(element) == null) {
                        throw KotlinParsingException("Failed to parse declaration", e)
                    }
                    cursor = saveCursor
                    val prefix = whitespace()
                    var text = getRealPsiElement(element)!!.text
                    if (prefix.comments.isNotEmpty()) {
                        val lastComment = prefix.comments[prefix.comments.size - 1]
                        val prefixText = lastComment.printComment(Cursor(null, lastComment)) + lastComment.suffix
                        text = text.substring(prefixText.length)
                    }
                    @Suppress("UNCHECKED_CAST")
                    j = J.Unknown(
                            randomId(),
                            prefix,
                            Markers.EMPTY,
                            J.Unknown.Source(
                                    randomId(),
                                    Space.EMPTY,
                                    Markers.build(
                                            listOf(
                                                    ParseExceptionResult.build(
                                                            KotlinParser::class.java, e
                                                    )
                                                            .withTreeType(element.source!!.kind.toString())
                                            )
                                    ),
                                    text
                            )
                    ) as J2
                    skip(text)
                }
            } else {
                j = map(visitElement(element, data))
            }

            if (i < elementCount - 1) {
                rightPadded = if (j != null) {
                    padRight(j, sourceBefore(innerDelim))
                } else {
                    continue
                }

                converted.add(rightPadded)
            }
        }

        // handle last element
        val space = whitespace()
        if (j != null) {
            rightPadded = if (skip(",")) padRight(j, space).withMarkers(
                    Markers.build(
                            listOf(
                                    TrailingComma(
                                            randomId(), whitespace()
                                    )
                            )
                    )
            ) else padRight(j, space)
        } else {
            @Suppress("UNCHECKED_CAST")
            j = J.Empty(randomId(), Space.EMPTY, Markers.EMPTY) as J2
            rightPadded = padRight(j, space)
        }
        skip(delim)
        converted.add(rightPadded)

        return if (converted.isEmpty()) mutableListOf() else converted
    }

    private fun <K2 : J> maybeSemicolon(k: K2): JRightPadded<K2> {
        val saveCursor = cursor
        var beforeSemi: Space = whitespace()
        var semicolon: Semicolon? = null
        if (cursor < source.length && skip(";")) {
            semicolon = Semicolon(randomId())
        } else {
            beforeSemi = Space.EMPTY
            cursor(saveCursor)
        }
        var padded = JRightPadded.build(k).withAfter(beforeSemi)
        if (semicolon != null) {
            padded = padded.withMarkers(padded.markers.add(semicolon))
        }
        return padded
    }

    private fun <K2 : J> maybeTrailingComma(k: K2): JRightPadded<K2> {
        val saveCursor = cursor
        var beforeComma: Space = whitespace()
        var comma: TrailingComma? = null
        if (cursor < source.length && skip(",")) {
            comma = TrailingComma(randomId(), whitespace())
        } else {
            beforeComma = Space.EMPTY
            cursor(saveCursor)
        }
        var padded = JRightPadded.build(k).withAfter(beforeComma)
        if (comma != null) {
            padded = padded.withMarkers(padded.markers.add(comma))
        }
        return padded
    }

    private fun <T> padLeft(left: Space, tree: T & Any): JLeftPadded<T> {
        return JLeftPadded(left, tree, Markers.EMPTY)
    }

    private fun <T> padRight(tree: T & Any, right: Space?): JRightPadded<T> {
        return JRightPadded(tree, right ?: Space.EMPTY, Markers.EMPTY)
    }

    private fun positionOfNext(untilDelim: String): Int {
        var inMultiLineComment = false
        var inSingleLineComment = false
        var delimIndex = cursor
        while (delimIndex < source.length - untilDelim.length + 1) {
            if (inSingleLineComment) {
                if (source[delimIndex] == '\n') {
                    inSingleLineComment = false
                }
            } else {
                if (source.length - untilDelim.length > delimIndex + 1) {
                    val c1 = source[delimIndex]
                    val c2 = source[delimIndex + 1]
                    if (c1 == '/') {
                        if (c2 == '/') {
                            inSingleLineComment = true
                            delimIndex++
                        } else if (c2 == '*') {
                            inMultiLineComment = true
                            delimIndex++
                        }
                    } else if (c1 == '*') {
                        if (c2 == '/') {
                            inMultiLineComment = false
                            delimIndex += 2
                        }
                    }
                }
                if (!inMultiLineComment && !inSingleLineComment) {
                    if (source.startsWith(untilDelim, delimIndex)) {
                        break // found it!
                    }
                }
            }
            delimIndex++
        }
        return if (delimIndex > source.length - untilDelim.length) -1 else delimIndex
    }

    private fun sourceBefore(untilDelim: String): Space {
        val delimIndex = positionOfNext(untilDelim)
        if (delimIndex < 0) {
            return Space.EMPTY // unable to find this delimiter
        }
        val space = Space.format(source, cursor, delimIndex)
        cursor = delimIndex + untilDelim.length // advance past the delimiter
        return space
    }

    private fun whitespace(): Space {
        val nextNonWhitespace = StringUtils.indexOfNextNonWhitespace(cursor, source)
        if (nextNonWhitespace == cursor) {
            return Space.EMPTY
        }
        val space = Space.format(source, cursor, nextNonWhitespace)
        cursor = nextNonWhitespace
        return space
    }

    companion object {
        private val augmentedAssignOperators = setOf("plusAssign", "minusAssign", "timesAssign", "divAssign", "remAssign")
    }
}<|MERGE_RESOLUTION|>--- conflicted
+++ resolved
@@ -2038,23 +2038,7 @@
             val name = visitElement(property.receiverParameter!!, data)
             receiver = padRight(name!!, whitespace())
             markers = markers.addIfAbsent(Extension(randomId()))
-<<<<<<< HEAD
             skip(".")
-=======
-            receiver = padRight(
-                    J.VariableDeclarations(
-                            randomId(),
-                            Space.EMPTY,
-                            Markers.EMPTY,
-                            emptyList(),
-                            emptyList(),
-                            receiverName,
-                            null,
-                            emptyList(),
-                            emptyList()
-                    ), sourceBefore(".")
-            )
->>>>>>> 1854a269
         }
         val variables: MutableList<JRightPadded<J.VariableDeclarations.NamedVariable>>
         var getter: J.MethodDeclaration? = null
@@ -2165,29 +2149,17 @@
                 emptyList(),
                 variables
         )
-<<<<<<< HEAD
-        return if (getter == null && setter == null && receiver == null) variableDeclarations else K.Property(
+        return if (getter == null && setter == null) variableDeclarations else K.Property(
             randomId(),
             variableDeclarations.prefix,
             Markers.EMPTY,
             typeParameters,
             variableDeclarations.withPrefix(Space.EMPTY),
+            typeConstraints,
             getter,
             setter,
             isSetterFirst,
             receiver
-=======
-        return if (getter == null && setter == null) variableDeclarations else K.Property(
-                randomId(),
-                variableDeclarations.prefix,
-                Markers.EMPTY,
-                typeParameters,
-                variableDeclarations.withPrefix(Space.EMPTY),
-                typeConstraints,
-                getter,
-                setter,
-                isSetterFirst
->>>>>>> 1854a269
         )
     }
 
