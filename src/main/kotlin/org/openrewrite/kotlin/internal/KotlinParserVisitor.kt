/*
 * Copyright 2023 the original author or authors.
 * <p>
 * Licensed under the Apache License, Version 2.0 (the "License");
 * you may not use this file except in compliance with the License.
 * You may obtain a copy of the License at
 * <p>
 * https://www.apache.org/licenses/LICENSE-2.0
 * <p>
 * Unless required by applicable law or agreed to in writing, software
 * distributed under the License is distributed on an "AS IS" BASIS,
 * WITHOUT WARRANTIES OR CONDITIONS OF ANY KIND, either express or implied.
 * See the License for the specific language governing permissions and
 * limitations under the License.
 */
package org.openrewrite.kotlin.internal

import org.jetbrains.kotlin.*
import org.jetbrains.kotlin.KtFakeSourceElementKind.GeneratedLambdaLabel
import org.jetbrains.kotlin.com.intellij.lang.ASTNode
import org.jetbrains.kotlin.com.intellij.lang.LighterASTNode
import org.jetbrains.kotlin.com.intellij.openapi.util.TextRange
import org.jetbrains.kotlin.com.intellij.psi.PsiElement
import org.jetbrains.kotlin.com.intellij.psi.impl.source.tree.LeafPsiElement
import org.jetbrains.kotlin.com.intellij.psi.util.PsiTreeUtil
import org.jetbrains.kotlin.contracts.description.LogicOperationKind
import org.jetbrains.kotlin.descriptors.ClassKind
import org.jetbrains.kotlin.descriptors.annotations.AnnotationUseSiteTarget
import org.jetbrains.kotlin.fir.*
import org.jetbrains.kotlin.fir.contracts.*
import org.jetbrains.kotlin.fir.declarations.*
import org.jetbrains.kotlin.fir.declarations.impl.FirPrimaryConstructor
import org.jetbrains.kotlin.fir.expressions.*
import org.jetbrains.kotlin.fir.expressions.impl.FirElseIfTrueCondition
import org.jetbrains.kotlin.fir.expressions.impl.FirNoReceiverExpression
import org.jetbrains.kotlin.fir.expressions.impl.FirSingleExpressionBlock
import org.jetbrains.kotlin.fir.expressions.impl.FirUnitExpression
import org.jetbrains.kotlin.fir.references.*
import org.jetbrains.kotlin.fir.resolve.toFirRegularClassSymbol
import org.jetbrains.kotlin.fir.resolve.toSymbol
import org.jetbrains.kotlin.fir.symbols.ConeClassLikeLookupTag
import org.jetbrains.kotlin.fir.symbols.FirBasedSymbol
import org.jetbrains.kotlin.fir.symbols.SymbolInternals
import org.jetbrains.kotlin.fir.symbols.impl.*
import org.jetbrains.kotlin.fir.types.*
import org.jetbrains.kotlin.fir.types.impl.FirImplicitNullableAnyTypeRef
import org.jetbrains.kotlin.fir.types.impl.FirImplicitUnitTypeRef
import org.jetbrains.kotlin.fir.visitors.FirDefaultVisitor
import org.jetbrains.kotlin.lexer.KtModifierKeywordToken
import org.jetbrains.kotlin.lexer.KtTokens
import org.jetbrains.kotlin.psi.*
import org.jetbrains.kotlin.psi.psiUtil.allChildren
import org.jetbrains.kotlin.psi.psiUtil.endOffset
import org.jetbrains.kotlin.psi.psiUtil.startOffset
import org.jetbrains.kotlin.psi.stubs.elements.KtStubElementTypes
import org.jetbrains.kotlin.types.ConstantValueKind
import org.jetbrains.kotlin.types.Variance
import org.jetbrains.kotlin.util.getChildren
import org.openrewrite.Cursor
import org.openrewrite.ExecutionContext
import org.openrewrite.FileAttributes
import org.openrewrite.ParseExceptionResult
import org.openrewrite.Tree.randomId
import org.openrewrite.internal.ListUtils
import org.openrewrite.internal.StringUtils
import org.openrewrite.java.internal.JavaTypeCache
import org.openrewrite.java.marker.ImplicitReturn
import org.openrewrite.java.marker.OmitParentheses
import org.openrewrite.java.marker.TrailingComma
import org.openrewrite.java.tree.*
import org.openrewrite.java.tree.TypeTree.build
import org.openrewrite.kotlin.KotlinParser
import org.openrewrite.kotlin.KotlinTypeMapping
import org.openrewrite.kotlin.marker.*
import org.openrewrite.kotlin.tree.K
import org.openrewrite.marker.Markers
import org.openrewrite.style.NamedStyles
import java.nio.charset.Charset
import java.nio.file.Path
import java.util.*
import java.util.concurrent.atomic.AtomicBoolean
import java.util.function.Consumer
import java.util.function.Function
import java.util.stream.Collectors
import kotlin.math.max
import kotlin.math.min


class KotlinParserVisitor(
    kotlinSource: KotlinSource,
    relativeTo: Path?,
    styles: List<NamedStyles>,
    typeCache: JavaTypeCache,
    firSession: FirSession,
    data: ExecutionContext
) :
    FirDefaultVisitor<J?, ExecutionContext>() {
    private val sourcePath: Path
    private val fileAttributes: FileAttributes?
    private val source: String
    private val charset: Charset
    private val charsetBomMarked: Boolean
    private val styles: List<NamedStyles>
    private val typeMapping: KotlinTypeMapping
    private val data: ExecutionContext
    private val firSession: FirSession
    private var cursor = 0
    private var nodes: Map<Int, ASTNode>
    private val generatedFirProperties: MutableMap<TextRange, FirProperty>

    // Associate top-level function and property declarations to the file.
    private var currentFile: FirFile? = null
    private var aliasImportMap: MutableMap<String, String>
    private val elementAssociations: PsiElementAssociations

    init {
        sourcePath = kotlinSource.input.getRelativePath(relativeTo)
        fileAttributes = kotlinSource.input.fileAttributes
        val `is` = kotlinSource.input.getSource(data)
        source = `is`.readFully()
        charset = `is`.charset
        charsetBomMarked = `is`.isCharsetBomMarked
        this.styles = styles
        typeMapping = KotlinTypeMapping(typeCache, firSession)
        this.data = data
        this.firSession = firSession
        this.nodes = kotlinSource.nodes
        generatedFirProperties = HashMap()
        aliasImportMap = HashMap()
        elementAssociations = PsiElementAssociations(typeMapping)
    }

    private fun type(obj: Any?, ownerFallBack: FirBasedSymbol<*>? = null): JavaType? {
        val expectedType = typeMapping.type(obj, ownerFallBack)
        if (obj is FirElement && obj.source != null) {
            val actualType = elementAssociations.type(obj.source.psi!!, ownerFallBack)
            if (expectedType != null && actualType != expectedType) {
                throw IllegalArgumentException("PSI->FIR mapping, Didn't find expected FIR")
            } else if (actualType != null) {
                return actualType
            }
        }
        // FIXME also check what to do when `obj` is not a `FirElement`
        return expectedType
    }

    private fun methodDeclarationType(
        function: FirFunction,
        declaringType: JavaType.FullyQualified?,
        ownerFallBack: FirBasedSymbol<*>?
    ): JavaType.Method? {
        val expectedType = typeMapping.methodDeclarationType(function, declaringType, ownerFallBack)
        val primary = elementAssociations.primary(function.source.psi!!) as FirFunction?
        val actualType = typeMapping.methodDeclarationType(primary, declaringType, ownerFallBack)
        if (actualType != expectedType) {
            throw IllegalArgumentException("PSI->FIR mapping, Didn't find expected FIR")
        }
        return expectedType
    }

    private fun variableType(
        variable: FirVariable,
        owner: JavaType.FullyQualified?,
        ownerFallBack: FirBasedSymbol<*>?
    ): JavaType.Variable? {
        val expectedType = typeMapping.variableType(variable.symbol, owner, ownerFallBack)
        val symbol: FirVariableSymbol<*> = resolvedSymbol(variable) as FirVariableSymbol<*>
        val actualType = typeMapping.variableType(symbol, owner, ownerFallBack)
        if (actualType != expectedType) {
            throw IllegalArgumentException("PSI->FIR mapping, Didn't find expected FIR")
        }
        return expectedType
    }

    private fun variableType(
        reference: FirResolvedNamedReference,
        owner: JavaType.FullyQualified?,
        ownerFallBack: FirBasedSymbol<*>?
    ): JavaType.Variable? {
        val symbol: FirVariableSymbol<*> = resolvedSymbol(reference) as FirVariableSymbol<*>
        return typeMapping.variableType(symbol, owner, ownerFallBack)
    }

    private fun methodInvocationType(
        functionCall: FirFunctionCall,
        ownerSymbol: FirBasedSymbol<*>?
    ): JavaType.Method? {
        val expectedType = typeMapping.methodInvocationType(functionCall, ownerSymbol)
        val primary = elementAssociations.fir(functionCall.source.psi!!) {
            it.source is KtRealPsiSourceElement && it is FirFunctionCall }

        if (primary == functionCall)
            return expectedType

        val actualType = if (primary is FirFunctionCall)
            typeMapping.methodInvocationType(primary, ownerSymbol)
        else
            typeMapping.type(primary)

        if (actualType != expectedType) {
            throw IllegalArgumentException("PSI->FIR mapping, Didn't find expected FIR")
        }
        return expectedType
    }

    private fun resolvedSymbol(declaration: FirDeclaration): FirBasedSymbol<*> {
        val expectedSymbol = declaration.symbol
        val resolvedSymbol = elementAssociations.symbol(declaration.source.psi as KtDeclaration)
        if (resolvedSymbol != expectedSymbol) {
            throw IllegalArgumentException("PSI->FIR mapping, Didn't find expected FIR")
        }
        return expectedSymbol
    }

    private fun resolvedSymbol(namedReference: FirResolvedNamedReference): FirBasedSymbol<*> {
        val expectedSymbol = namedReference.resolvedSymbol
        val resolvedSymbol = elementAssociations.symbol(namedReference.source.psi as KtExpression)
        if (resolvedSymbol != expectedSymbol) {
            throw IllegalArgumentException("PSI->FIR mapping, Didn't find expected FIR")
        }
        return expectedSymbol
    }

    override fun visitFile(file: FirFile, data: ExecutionContext): J {
        currentFile = file
        elementAssociations.initialize(file)
        generatedFirProperties.clear()
        var annotations: List<J.Annotation>? = null
        val annotationList = PsiTreeUtil.findChildOfType(
            getRealPsiElement(file),
            KtFileAnnotationList::class.java
        )
        if (annotationList != null) {
            annotations = mapFileAnnotations(annotationList, file.annotations)
        }
        var paddedPkg: JRightPadded<J.Package>? = null
        if (!file.packageDirective.packageFqName.isRoot) {
            val pkg: J.Package = try {
                visitPackageDirective(file.packageDirective, data) as J.Package
            } catch (e: Exception) {
                throw KotlinParsingException("Failed to parse package directive", e)
            }
            paddedPkg = maybeSemicolon(pkg)
        }
        val imports: MutableList<JRightPadded<J.Import>> = ArrayList(file.imports.size)
        for (anImport in file.imports) {
            val importStatement: J.Import = try {
                visitImport(anImport, data) as J.Import
            } catch (e: Exception) {
                throw KotlinParsingException("Failed to parse import", e)
            }
            imports.add(maybeSemicolon(importStatement))
        }
        val statements: MutableList<JRightPadded<Statement>> = ArrayList(file.declarations.size)
        for (declaration in file.declarations) {
            var statement: Statement?
            val savedCursor = cursor
            try {
                statement = visitElement(declaration, data) as Statement
            } catch (e: Exception) {
                if (declaration.source == null || getRealPsiElement(declaration) == null) {
                    throw KotlinParsingException("Failed to parse declaration", e)
                }
                cursor = savedCursor
                val prefix = whitespace()
                var text = getRealPsiElement(declaration)!!.text
                if (prefix.comments.isNotEmpty()) {
                    val lastComment = prefix.comments[prefix.comments.size - 1]
                    val prefixText = lastComment.printComment(Cursor(null, lastComment)) + lastComment.suffix
                    text = text.substring(prefixText.length)
                }
                skip(text)
                statement = J.Unknown(
                    randomId(),
                    prefix,
                    Markers.EMPTY,
                    J.Unknown.Source(
                        randomId(),
                        Space.EMPTY,
                        Markers.build(
                            listOf(
                                ParseExceptionResult.build(
                                    KotlinParser::class.java, e
                                )
                                    .withTreeType(declaration.source!!.kind.toString())
                            )
                        ),
                        text
                    )
                )
            }
            statements.add(maybeSemicolon(statement!!))
        }
        return K.CompilationUnit(
            randomId(),
            Space.EMPTY,
            Markers.build(styles),
            sourcePath,
            fileAttributes,
            charset.name(),
            charsetBomMarked,
            null,
            annotations ?: emptyList<J.Annotation>(),
            paddedPkg,
            imports,
            statements,
            Space.format(source, cursor, source.length)
        )
    }

    override fun visitErrorNamedReference(errorNamedReference: FirErrorNamedReference, data: ExecutionContext): J {
        return if (errorNamedReference.source is KtRealPsiSourceElement && (errorNamedReference.source as KtRealPsiSourceElement).psi is KtNameReferenceExpression) {
            val nameReferenceExpression =
                (errorNamedReference.source as KtRealPsiSourceElement).psi as KtNameReferenceExpression
            val name =
                if (nameReferenceExpression.getIdentifier() == null) "{error}" else nameReferenceExpression.getIdentifier()!!.text
            val prefix = sourceBefore(name)
            J.Identifier(
                randomId(),
                prefix,
                Markers.EMPTY,
                emptyList<J.Annotation>(),
                name,
                null,
                null
            )
        } else if (errorNamedReference.source is KtLightSourceElement) {
            val fullName: String = errorNamedReference.source!!.lighterASTNode.toString()
            val prefix = whitespace()
            skip(fullName)
            (build(fullName) as J).withPrefix(prefix)
        } else if (errorNamedReference.source is KtFakeSourceElement) {
            val psi = (errorNamedReference.source as KtFakeSourceElement).psi as KtNameReferenceExpression
            skip(psi.getReferencedName())
            build(psi.getReferencedName()) as J
        } else {
            throw UnsupportedOperationException("Unsupported error name reference type.")
        }
    }

    override fun visitAnnotationCall(annotationCall: FirAnnotationCall, data: ExecutionContext): J {
        val psiAnnotation = getRealPsiElement(annotationCall)
        val psiAnnotationChildren = psiAnnotation?.children
        val hasValueArgumentList = if (psiAnnotationChildren != null) {
            psiAnnotationChildren.any { it is KtValueArgumentList}
        } else false

        val prefix = whitespace()
        var markers = Markers.EMPTY
        skip("@")
        when (annotationCall.useSiteTarget) {
            AnnotationUseSiteTarget.FILE -> {
                skip("file")
                markers = markers.addIfAbsent(AnnotationCallSite(randomId(), "file", sourceBefore(":")))
            }

            AnnotationUseSiteTarget.PROPERTY_GETTER -> {
                skip("get")
                markers = markers.addIfAbsent(AnnotationCallSite(randomId(), "get", sourceBefore(":")))
            }

            AnnotationUseSiteTarget.PROPERTY_SETTER -> {
                skip("set")
                markers = markers.addIfAbsent(AnnotationCallSite(randomId(), "set", sourceBefore(":")))
            }

            AnnotationUseSiteTarget.CONSTRUCTOR_PARAMETER -> {
                skip("param")
                markers = markers.addIfAbsent(AnnotationCallSite(randomId(), "param", sourceBefore(":")))
            }

            AnnotationUseSiteTarget.FIELD -> {
                skip("field")
                markers = markers.addIfAbsent(AnnotationCallSite(randomId(), "field", sourceBefore(":")))
            }

            AnnotationUseSiteTarget.RECEIVER -> {
                skip("receiver")
                markers = markers.addIfAbsent(AnnotationCallSite(randomId(), "receiver", sourceBefore(":")))
            }

            AnnotationUseSiteTarget.SETTER_PARAMETER -> {
                skip("setparam")
                markers = markers.addIfAbsent(AnnotationCallSite(randomId(), "setparam", sourceBefore(":")))
            }

            AnnotationUseSiteTarget.PROPERTY -> {
                skip("property")
                markers = markers.addIfAbsent(AnnotationCallSite(randomId(), "property", sourceBefore(":")))
            }

            AnnotationUseSiteTarget.PROPERTY_DELEGATE_FIELD -> {
                skip("delegate")
                markers = markers.addIfAbsent(AnnotationCallSite(randomId(), "delegate", sourceBefore(":")))
            }

            null -> {
            }
        }
        val name = visitElement(annotationCall.annotationTypeRef, data) as NameTree
        var args: JContainer<Expression>? = null
        if (hasValueArgumentList || annotationCall.argumentList.arguments.isNotEmpty()) {
            val argsPrefix = sourceBefore("(")
            val expressions: List<JRightPadded<Expression>> = if (annotationCall.argumentList.arguments.size == 1) {
                if (annotationCall.argumentList.arguments[0] is FirVarargArgumentsExpression) {
                    val varargArgumentsExpression =
                        annotationCall.argumentList.arguments[0] as FirVarargArgumentsExpression
                    convertAllToExpressions(
                        varargArgumentsExpression.arguments, ",", ")", data
                    )
                } else {
                    val arg = annotationCall.argumentList.arguments[0]
                    listOf(
                        convertToExpression(
                            arg,
                            { sourceBefore(")") },
                            data
                        )!!
                    )
                }
            } else {
                convertAllToExpressions(
                    annotationCall.argumentList.arguments, ",", ")", data
                )
            }
            args = JContainer.build(argsPrefix, expressions, Markers.EMPTY)
        }
        return J.Annotation(
            randomId(),
            prefix,
            markers,
            name,
            args
        )
    }

    override fun visitAnonymousFunction(anonymousFunction: FirAnonymousFunction, data: ExecutionContext): J {
        var markers = Markers.EMPTY
        var label: J.Label? = null
        if (anonymousFunction.label != null &&
            anonymousFunction.label!!.source != null &&
            anonymousFunction.label?.source?.kind !== GeneratedLambdaLabel
        ) {
            label = visitElement(anonymousFunction.label!!, data) as J.Label?
        }
        val prefix = whitespace()
        val hasBraces = source[cursor] == '{'
        if (hasBraces) {
            skip("{")
        } else {
            markers = markers.addIfAbsent(OmitBraces(randomId()))
        }
        var omitDestruct = false
        val valueParams: MutableList<JRightPadded<J>> = ArrayList(anonymousFunction.valueParameters.size)
        if (anonymousFunction.valueParameters.isNotEmpty()) {
            val parameters = anonymousFunction.valueParameters
            for (i in parameters.indices) {
                val p = parameters[i]
                if (p.source?.kind is KtFakeSourceElementKind.ItLambdaParameter) {
                    continue
                }
                // FIXME: replace with destruct declaration
                if ("<destruct>" == p.name.asString()) {
                    omitDestruct = true
                    val destructPrefix = sourceBefore("(")
                    val saveCursor = cursor
                    val params = sourceBefore(")").whitespace
                    val paramNames = params.split(",".toRegex()).dropLastWhile { it.isEmpty() }.toTypedArray()
                    val destructParams: MutableList<JRightPadded<J>> = ArrayList(paramNames.size)
                    cursor(saveCursor)
                    var typeArguments: Array<out ConeTypeProjection>? = null
                    if (p.returnTypeRef is FirResolvedTypeRef && (p.returnTypeRef.source == null || p.returnTypeRef.source!!.kind !is KtFakeSourceElementKind)) {
                        val typeRef = p.returnTypeRef as FirResolvedTypeRef
                        typeArguments = typeRef.type.typeArguments
                    }
                    for (j in paramNames.indices) {
                        val paramName = paramNames[j].trim { it <= ' ' }
                        val type = if (typeArguments == null || j >= typeArguments.size) null else type(
                            typeArguments[j]
                        )
                        val param = createIdentifier(paramName, type, null)
                        var paramExpr = JRightPadded.build<J>(param)
                        val after = if (j < paramNames.size - 1) sourceBefore(",") else sourceBefore(")")
                        paramExpr = paramExpr.withAfter(after)
                        destructParams.add(paramExpr)
                    }

                    // Create a new J.Lambda.Parameters instance to represent the destructured parameters.
                    // { (a, b), c -> ... } // a destructured pair and another parameter
                    // { (a, b), (c, d) -> ... } // a destructured pair and another destructured pair
                    val destructParamsExpr =
                        J.Lambda.Parameters(randomId(), destructPrefix, Markers.EMPTY, true, destructParams)
                    valueParams.add(JRightPadded.build(destructParamsExpr))
                } else {
                    val lambda = visitElement(p, data)
                    if (lambda != null) {
                        val param: JRightPadded<J> =
                            if (i != parameters.size - 1) {
                                JRightPadded(lambda, sourceBefore(","), Markers.EMPTY)
                            } else {
                                maybeTrailingComma(lambda)
                            }
                        valueParams.add(param)
                    }
                }
            }
        }
        var params = J.Lambda.Parameters(randomId(), Space.EMPTY, Markers.EMPTY, false, valueParams)
        val saveCursor = cursor
        val arrowPrefix = whitespace()
        if (skip("->")) {
            params = if (params.parameters.isEmpty()) {
                params.padding.withParams(
                    listOf(
                        JRightPadded
                            .build(J.Empty(randomId(), Space.EMPTY, Markers.EMPTY) as J)
                            .withAfter(arrowPrefix)
                    )
                )
            } else {
                params.padding.withParams(
                    ListUtils.mapLast(
                        params.padding.params
                    ) { param: JRightPadded<J> ->
                        param.withAfter(
                            arrowPrefix
                        )
                    })
            }
        } else {
            cursor(saveCursor)
        }
        val skip = Collections.newSetFromMap(IdentityHashMap<FirElement, Boolean>())
        if (omitDestruct && anonymousFunction.body != null) {
            // FIXME: replace with destruct declaration
            // skip destructured property declarations.
            for (statement in anonymousFunction.body!!.statements) {
                if (statement is FirProperty && statement.initializer is FirComponentCall &&
                    (statement.initializer as FirComponentCall).explicitReceiver is FirPropertyAccessExpression &&
                    ((statement.initializer as FirComponentCall).explicitReceiver as FirPropertyAccessExpression).calleeReference is FirResolvedNamedReference &&
                    "<destruct>" == (((statement.initializer as FirComponentCall).explicitReceiver as FirPropertyAccessExpression).calleeReference as FirResolvedNamedReference).name.asString()
                ) {
                    skip.add(statement)
                }
            }
        }
        var body = if (anonymousFunction.body == null) null else visitBlock0(anonymousFunction.body!!, skip, false, data)
        if (hasBraces && body is J.Block) {
            body = body.withEnd(sourceBefore("}"))
        }
        if (body == null) {
            body = J.Block(
                randomId(),
                Space.EMPTY,
                Markers.EMPTY,
                JRightPadded(false, Space.EMPTY, Markers.EMPTY),
                emptyList(),
                Space.EMPTY
            )
        }
        val lambda = J.Lambda(
            randomId(),
            prefix,
            markers,
            params,
            Space.EMPTY,
            body,
            null
        )
        return if (label != null) label.withStatement(lambda) else lambda
    }

    override fun visitAnonymousFunctionExpression(
        anonymousFunctionExpression: FirAnonymousFunctionExpression,
        data: ExecutionContext
    ): J {
        val anonymousFunction = anonymousFunctionExpression.anonymousFunction
        if (anonymousFunction.isLambda) {
            return visitAnonymousFunction(anonymousFunction, data)
        } else {
            val prefix = sourceBefore("fun")
            val before = sourceBefore("(")
            val params: List<JRightPadded<J>> = if (anonymousFunction.valueParameters.isNotEmpty())
                convertAll(
                    anonymousFunction.valueParameters, ",", ")", data
                )
            else
                listOf(
                    padRight(
                        J.Empty(randomId(), sourceBefore(")"), Markers.EMPTY), Space.EMPTY
                    )
                )

            val body = mapFunctionBody(anonymousFunction, data)!!
            return J.Lambda(
                randomId(),
                prefix,
                Markers.EMPTY.addIfAbsent(AnonymousFunction(randomId())),
                J.Lambda.Parameters(randomId(), before, Markers.EMPTY, true, params),
                Space.EMPTY,
                body,
                null
            )
        }
    }

    private fun mapFunctionBody(function: FirFunction, data: ExecutionContext): J.Block? {
        val saveCursor = cursor
        val before = whitespace()
        return if (function.body is FirSingleExpressionBlock) {
            if (skip("=")) {
                convertToBlock(function.body as FirSingleExpressionBlock, data).withPrefix(before)
            } else {
                throw IllegalStateException("Unexpected single block expression, cursor is likely at the wrong position.")
            }
        } else if (function.body is FirBlock) {
            cursor(saveCursor)
            visitElement(function.body!!, data) as J.Block?
        } else if (function.body == null) {
            cursor(saveCursor)
            null
        } else {
            throw IllegalStateException("Unexpected function body.")
        }
    }

    override fun visitAnonymousInitializer(anonymousInitializer: FirAnonymousInitializer, data: ExecutionContext): J {
        val prefix = sourceBefore("init")
        var staticInit = visitElement(anonymousInitializer.body!!, data) as J.Block
        staticInit = staticInit.padding.withStatic(staticInit.padding.static.withAfter(staticInit.prefix))
        staticInit = staticInit.withPrefix(prefix)
        return staticInit.withStatic(true)
    }

    override fun visitAnonymousObject(anonymousObject: FirAnonymousObject, data: ExecutionContext): J {
        var saveCursor = cursor
        val objectPrefix = whitespace()
        var markers = Markers.EMPTY
        var typeExpressionPrefix = Space.EMPTY
        var prefix = Space.EMPTY
        var clazz: TypeTree? = null
        if (skip("object")) {
            markers = markers.addIfAbsent(KObject(randomId(), objectPrefix))
            prefix = whitespace()
            if (skip(":")) {
                typeExpressionPrefix = prefix
                prefix = whitespace()
                clazz = visitElement(anonymousObject.superTypeRefs[0], data) as TypeTree?
            }
        } else {
            cursor(saveCursor)
        }
        val args: JContainer<Expression>
        saveCursor = cursor
        val before = whitespace()
        args = if (source[cursor] == '(') {
            if (anonymousObject.declarations.isNotEmpty() &&
                anonymousObject.declarations[0] is FirPrimaryConstructor &&
                (anonymousObject.declarations[0] as FirPrimaryConstructor).delegatedConstructor != null &&
                (anonymousObject.declarations[0] as FirPrimaryConstructor).delegatedConstructor!!.argumentList.arguments.isNotEmpty()
            ) {
                cursor(saveCursor)
                val delegatedConstructor =
                    (anonymousObject.declarations[0] as FirPrimaryConstructor).delegatedConstructor!!
                mapFunctionalCallArguments(delegatedConstructor)
            } else {
                skip("(")
                JContainer.build(
                    before,
                    listOf(
                        padRight(
                            J.Empty(randomId(), sourceBefore(")"), Markers.EMPTY), Space.EMPTY
                        )
                    ), Markers.EMPTY
                )
            }
        } else {
            cursor(saveCursor)
            JContainer.empty<Expression>()
                .withMarkers(Markers.build(listOf(OmitParentheses(randomId()))))
        }
        saveCursor = cursor
        var body: J.Block? = null
        val bodyPrefix = whitespace()
        if (skip("{")) {
            val declarations: MutableList<FirElement> = ArrayList(anonymousObject.declarations.size)
            for (declaration in anonymousObject.declarations) {
                if (declaration.source != null && declaration.source!!.kind is KtFakeSourceElementKind) {
                    continue
                }
                declarations.add(declaration)
            }
            val statements: MutableList<JRightPadded<Statement>> = ArrayList(declarations.size)
            for (element in declarations) {
                val s = visitElement(element, data) as Statement?
                if (s != null) {
                    statements.add(JRightPadded.build(s))
                }
            }
            body = J.Block(
                randomId(),
                bodyPrefix,
                Markers.EMPTY,
                JRightPadded(false, Space.EMPTY, Markers.EMPTY),
                statements,
                sourceBefore("}")
            )
        } else {
            cursor(saveCursor)
        }
        return J.NewClass(
            randomId(),
            prefix,
            markers,
            null,
            typeExpressionPrefix,
            clazz,
            args,
            body,
            null
        )
    }

    override fun visitAnonymousObjectExpression(
        anonymousObjectExpression: FirAnonymousObjectExpression,
        data: ExecutionContext
    ): J {
        // Pass through to the anonymous object since the `<anonymous>` typeRef on the expression is not necessary.
        return visitElement(anonymousObjectExpression.anonymousObject, data)!!
    }

    @OptIn(SymbolInternals::class)
    override fun visitCallableReferenceAccess(
        callableReferenceAccess: FirCallableReferenceAccess,
        data: ExecutionContext
    ): J {
        val prefix = whitespace()
        val reference = callableReferenceAccess.calleeReference as FirResolvedCallableReference
        var methodReferenceType: JavaType.Method? = null
        if (resolvedSymbol(reference) is FirNamedFunctionSymbol) {
            methodReferenceType = typeMapping.methodDeclarationType(
                (resolvedSymbol(reference) as FirNamedFunctionSymbol).fir,
                TypeUtils.asFullyQualified(type(callableReferenceAccess.explicitReceiver)), getCurrentFile()
            )
        }
        var fieldReferenceType: JavaType.Variable? = null
        if (resolvedSymbol(reference) is FirPropertySymbol) {
            fieldReferenceType = typeMapping.variableType(
                resolvedSymbol(reference) as FirVariableSymbol<out FirVariable>,
                TypeUtils.asFullyQualified(type(callableReferenceAccess.explicitReceiver)), getCurrentFile()
            )
        }

        val receiverExpr = callableReferenceAccess.explicitReceiver?.let {
            convertToExpression<Expression>(callableReferenceAccess.explicitReceiver!!, data)!!
        }

        val paddedExpr: JRightPadded<Expression> = if (receiverExpr == null) {
            padRight(J.Empty(randomId(), Space.EMPTY, Markers.EMPTY), sourceBefore("::"))
        } else {
            padRight(receiverExpr, sourceBefore("::"))
        }

        return J.MemberReference(
            randomId(),
            prefix,
            Markers.EMPTY,
            paddedExpr,
            null,
            padLeft(whitespace(), visitElement(callableReferenceAccess.calleeReference, data) as J.Identifier),
            type(callableReferenceAccess.calleeReference),
            methodReferenceType,
            fieldReferenceType
        )
    }

    override fun visitArrayOfCall(arrayOfCall: FirArrayOfCall, data: ExecutionContext): J {
        return K.ListLiteral(
            randomId(),
            sourceBefore("["),
            Markers.EMPTY,
            if (arrayOfCall.argumentList.arguments.isEmpty()) JContainer.build(
                listOf(
                    JRightPadded(
                        J.Empty(randomId(), Space.EMPTY, Markers.EMPTY), sourceBefore("]"), Markers.EMPTY
                    )
                )
            ) else JContainer.build(
                Space.EMPTY, convertAllToExpressions(
                    arrayOfCall.argumentList.arguments, ",", "]", data), Markers.EMPTY
            ),
            type(arrayOfCall)
        )
    }

    override fun visitBackingFieldReference(
        backingFieldReference: FirBackingFieldReference,
        data: ExecutionContext
    ): J {
        val name = if (backingFieldReference.name.asString().startsWith("$")) backingFieldReference.name.asString()
            .substring(1) else backingFieldReference.name.asString()
        return createIdentifier(name, backingFieldReference)
    }

    override fun visitBinaryLogicExpression(
        binaryLogicExpression: FirBinaryLogicExpression,
        data: ExecutionContext
    ): J {
        val prefix = whitespace()
        val left =
            convertToExpression<Expression>(binaryLogicExpression.leftOperand, data)!!
        var markers = Markers.EMPTY
        val opPrefix = whitespace()
        val op: J.Binary.Type
        if (LogicOperationKind.AND == binaryLogicExpression.kind) {
            skip("&&")
            op = J.Binary.Type.And
        } else if (LogicOperationKind.OR == binaryLogicExpression.kind) {
            if (skip(",")) {
                markers = Markers.build(listOf(LogicalComma(randomId())))
            } else {
                skip("||")
            }
            op = J.Binary.Type.Or
        } else {
            throw UnsupportedOperationException("Unsupported binary expression type " + binaryLogicExpression.kind.name)
        }
        val right =
            convertToExpression<Expression>(binaryLogicExpression.rightOperand, data)!!
        return J.Binary(
            randomId(),
            prefix,
            markers,
            left,
            padLeft(opPrefix, op),
            right,
            type(binaryLogicExpression)
        )
    }

    override fun visitBlock(block: FirBlock, data: ExecutionContext): J {
        return if (block is FirSingleExpressionBlock) visitSingleExpressionBlock(block, data) else visitBlock(block, emptySet(), data)
    }

    private fun visitSingleExpressionBlock(block: FirSingleExpressionBlock, data: ExecutionContext): J {
        return visitElement(block.statement, data)!!
    }

    /**
     * Map a FirBlock to a J.Block.
     *
     * @param block          target FirBlock.
     * @param skipStatements must use a [Set] constructed by [IdentityHashMap]. Kotlin uses FirBlocks to
     * represented certain AST elements. When an AST element is represented as a block, we need
     * to filter out statements that should not be processed.
     *
     *
     * I.E., a for loop in code will be a FirWhileLoop in the AST, and the body of the FirWhileLoop
     * (FirBlock) will contain statements that do not exist in code.
     * The additional statements contain AST information required to construct the J.ForLoop,
     * but should not be added as statements to the J.ForLoop#body.
     */
    private fun visitBlock(block: FirBlock, skipStatements: Set<FirElement>, data: ExecutionContext): J {
        return visitBlock0(block, skipStatements, true, data)
    }

    private fun visitBlock0(block: FirBlock, skipStatements: Set<FirElement>, consumeBraces: Boolean, data: ExecutionContext): J.Block {
        var saveCursor = cursor
        var prefix: Space = whitespace()
        val hasBraces = consumeBraces && skip("{")
        if (!hasBraces) {
            cursor(saveCursor)
            prefix = Space.EMPTY
        }

        val firStatements: MutableList<FirStatement> = ArrayList(block.statements.size)
        for (s in block.statements) {
            // Skip FirElements that should not be processed.
            if (!skipStatements.contains(s) &&
                    (s.source == null || s.source!!.kind !is KtFakeSourceElementKind.ImplicitConstructor)
            ) {
                firStatements.add(s)
            }
        }
        val statements: MutableList<JRightPadded<Statement>> = ArrayList(firStatements.size)
        var i = 0
        while (i < firStatements.size) {
            val firElement: FirElement = firStatements[i]
            val element = getRealPsiElement(firElement)
            var j: J? = null
            if (firElement is FirBlock && firElement.statements.size == 2) {
                // For loops are wrapped in a block and split into two FirElements.
                // The FirProperty at position 0 is the control of the for loop.
                // The FirWhileLoop at position 1 is the for loop, which is transformed to use an iterator.
                // So, the FirBlock is transformed to construct a J.ForEach that preserves source code.
                if (firElement.statements[0] is FirProperty && "<iterator>" == (firElement.statements[0] as FirProperty).name.asString() &&
                        firElement.statements[1] is FirWhileLoop
                ) {
                    j = mapForLoop(firElement)
                }
            }
            var skipImplicitDestructs = 0
            if (element is KtDestructuringDeclaration) {
                val destructEntries = element.children.filterIsInstance<KtDestructuringDeclarationEntry>()
                val psiFirPairs: MutableList<Pair<PsiElement, FirStatement?>> = mutableListOf()

                psiFirPairs.add(Pair(element, firElement as FirStatement))
                for (destructEntry in destructEntries) {
                    destructEntry.endOffset
                    var fe: FirStatement? = null
                    for (fs in firStatements) {
                        if (fs.source != null &&
                                fs.source!!.startOffset == destructEntry.startOffset &&
                                fs.source!!.endOffset == destructEntry.endOffset) {
                            fe = fs
                            break
                        }
                    }
                    psiFirPairs.add(Pair(destructEntry, fe))
                }

                j = mapDestructProperty(psiFirPairs)
                skipImplicitDestructs = element.entries.size
            }
            if (j == null) {
                j = visitElement(firElement, data)
                if (j !is Statement && j is Expression) {
                    j = K.ExpressionStatement(randomId(), j)
                }
            }
            i += skipImplicitDestructs
            var stat = JRightPadded.build(j as Statement)
            saveCursor = cursor
            val beforeSemicolon = whitespace()
            if (cursor < source.length && skip(";")) {
                stat = stat.withMarkers(stat.markers.add(Semicolon(randomId())))
                        .withAfter(beforeSemicolon)
            } else {
                cursor(saveCursor)
            }
            statements.add(stat)
            i++
        }
        return J.Block(
                randomId(),
                prefix,
                if (hasBraces) Markers.EMPTY else Markers.EMPTY.addIfAbsent(OmitBraces(randomId())),
                JRightPadded.build(false),
                statements,
                if (hasBraces) sourceBefore("}") else Space.EMPTY
        )
    }

    override fun visitBreakExpression(breakExpression: FirBreakExpression, data: ExecutionContext): J {
        val prefix = sourceBefore("break")
        var label: J.Identifier? = null
        if (breakExpression.target.labelName != null) {
            skip("@")
            label = createIdentifier(breakExpression.target.labelName)
        }
        return J.Break(
            randomId(),
            prefix,
            Markers.EMPTY,
            label
        )
    }

    override fun visitCatch(catch: FirCatch, data: ExecutionContext): J {
        val prefix = whitespace()
        skip("catch")
        val paramPrefix = sourceBefore("(")
        val paramDecl = visitElement(catch.parameter, data) as J.VariableDeclarations
        val param = J.ControlParentheses(
            randomId(),
            paramPrefix,
            Markers.EMPTY,
            padRight(paramDecl, sourceBefore(")"))
        )
        return J.Try.Catch(
            randomId(),
            prefix,
            Markers.EMPTY,
            param,
            visitElement(catch.block, data) as J.Block
        )
    }

    override fun visitCheckNotNullCall(checkNotNullCall: FirCheckNotNullCall, data: ExecutionContext): J {
        val j: J = visitElement(checkNotNullCall.argumentList.arguments[0], data)!!
        return j.withMarkers(j.markers.addIfAbsent(CheckNotNull(randomId(), sourceBefore("!!"))))
    }

    override fun visitComparisonExpression(comparisonExpression: FirComparisonExpression, data: ExecutionContext): J {
        val prefix = whitespace()
        val functionCall = comparisonExpression.compareToCall
        val receiver: FirElement =
            if (functionCall.explicitReceiver != null) functionCall.explicitReceiver!! else functionCall.dispatchReceiver
        val left =
            convertToExpression<Expression>(receiver, data)!!
        val opPrefix = sourceBefore(comparisonExpression.operation.operator)
        val op = mapOperation(comparisonExpression.operation)
        if (functionCall.argumentList.arguments.size != 1) {
            throw UnsupportedOperationException("Unsupported FirComparisonExpression argument size")
        }
        val right =
            convertToExpression<Expression>(functionCall.argumentList.arguments[0], data)!!
        return J.Binary(
            randomId(),
            prefix,
            Markers.EMPTY,
            left,
            padLeft(opPrefix, op),
            right,
            type(comparisonExpression)
        )
    }

    override fun <T> visitConstExpression(constExpression: FirConstExpression<T>, data: ExecutionContext): J {
        var prefix = Space.EMPTY
        val psiElement = getRealPsiElement(constExpression)
        if (constExpression.kind !is ConstantValueKind.String || ((psiElement != null) && psiElement.text.contains("\""))) {
            prefix = whitespace()
        }
        val valueSource =
            source.substring(cursor, cursor + constExpression.source!!.endOffset - constExpression.source!!.startOffset)
        cursor += valueSource.length
        val value: T = constExpression.value
        val type: JavaType.Primitive = if (constExpression.typeRef is FirResolvedTypeRef &&
            (constExpression.typeRef as FirResolvedTypeRef).type is ConeClassLikeType
        ) {
            val coneClassLikeType = (constExpression.typeRef as FirResolvedTypeRef).type as ConeClassLikeType
            typeMapping.primitive(coneClassLikeType)
        } else {
            throw IllegalArgumentException("Unresolved primitive type.")
        }
        return J.Literal(
            randomId(),
            prefix,
            Markers.EMPTY,
            value,
            valueSource,
            null,
            type
        )
    }

    override fun visitEqualityOperatorCall(equalityOperatorCall: FirEqualityOperatorCall, data: ExecutionContext): J {
        if (equalityOperatorCall.argumentList.arguments.size != 2) {
            throw UnsupportedOperationException("Unsupported number of equality operator arguments.")
        }
        val left: FirElement = equalityOperatorCall.argumentList.arguments[0]
        val right: FirElement = equalityOperatorCall.argumentList.arguments[1]
        if (left is FirWhenSubjectExpression || right is FirWhenSubjectExpression) {
            return if (left is FirWhenSubjectExpression) convertToExpression(
                right,
                data
            )!! else convertToExpression(left, data)!!
        }
        val prefix = whitespace()
        val leftExpr =
            convertToExpression<Expression>(left, data)!!
        val op = equalityOperatorCall.operation
        val opPrefix = sourceBefore(op.operator)
        val rightExpr =
            convertToExpression<Expression>(right, data)!!
        return if (op == FirOperation.IDENTITY || op == FirOperation.NOT_IDENTITY) {
            K.Binary(
                randomId(),
                prefix,
                Markers.EMPTY,
                leftExpr,
                padLeft(
                    opPrefix,
                    if (op == FirOperation.IDENTITY) K.Binary.Type.IdentityEquals else K.Binary.Type.IdentityNotEquals
                ),
                rightExpr,
                Space.EMPTY,
                type(equalityOperatorCall)
            )
        } else {
            J.Binary(
                randomId(),
                prefix,
                Markers.EMPTY,
                leftExpr,
                padLeft(opPrefix, mapOperation(op)),
                rightExpr,
                type(equalityOperatorCall)
            )
        }
    }

    override fun visitContinueExpression(continueExpression: FirContinueExpression, data: ExecutionContext): J {
        val prefix = sourceBefore("continue")
        var label: J.Identifier? = null
        if (continueExpression.target.labelName != null) {
            skip("@")
            label = createIdentifier(continueExpression.target.labelName)
        }
        return J.Continue(
            randomId(),
            prefix,
            Markers.EMPTY,
            label
        )
    }

    override fun visitDoWhileLoop(doWhileLoop: FirDoWhileLoop, data: ExecutionContext): J {
        var label: J.Label? = null
        if (doWhileLoop.label != null) {
            label = visitElement(doWhileLoop.label!!, data) as J.Label?
        }
        val prefix = whitespace()
        skip("do")
        val statement = J.DoWhileLoop(
            randomId(),
            prefix,
            Markers.EMPTY,
            JRightPadded.build(visitElement(doWhileLoop.block, data) as Statement),
            padLeft(sourceBefore("while"), mapControlParentheses(doWhileLoop.condition))
        )
        return if (label != null) label.withStatement(statement) else statement
    }

    override fun visitElvisExpression(elvisExpression: FirElvisExpression, data: ExecutionContext): J {
        val prefix = whitespace()
        val lhs =
            convertToExpression<Expression>(elvisExpression.lhs, data)!!
        val before = sourceBefore("?:")
        val rhs =
            convertToExpression<Expression>(elvisExpression.rhs, data)!!
        return J.Ternary(
            randomId(),
            prefix,
            Markers.EMPTY,
            J.Empty(randomId(), Space.EMPTY, Markers.EMPTY),
            padLeft(Space.EMPTY, lhs),
            padLeft(before, rhs),
            type(elvisExpression)
        )
    }

    override fun visitEnumEntry(enumEntry: FirEnumEntry, data: ExecutionContext): J {
        val prefix = whitespace()
        val annotations: List<J.Annotation?>? = mapAnnotations(enumEntry.annotations)
        return J.EnumValue(
            randomId(),
            prefix,
            Markers.EMPTY,
            annotations ?: emptyList(),
            createIdentifier(enumEntry.name.asString(), enumEntry),
            if (enumEntry.initializer is FirAnonymousObjectExpression) {
                visitElement((enumEntry.initializer as FirAnonymousObjectExpression).anonymousObject, data) as J.NewClass?
            } else {
                null
            }
        )
    }

    override fun visitSuperReference(superReference: FirSuperReference, data: ExecutionContext): J {
        val prefix = sourceBefore("super")
        return J.Identifier(
            randomId(),
            prefix,
            Markers.EMPTY,
            emptyList(),
            "super",
            null,
            null
        )
    }

    override fun visitFunctionCall(functionCall: FirFunctionCall, data: ExecutionContext): J {
        val origin = functionCall.origin
        val j: J = if (origin == FirFunctionCallOrigin.Operator && functionCall !is FirImplicitInvokeCall) {
            val operatorName = functionCall.calleeReference.name.asString()
            if (isUnaryOperation(operatorName)) {
                mapUnaryOperation(functionCall)
            } else if ("get" == operatorName) {
                val indexedAccess = mapFunctionCall(functionCall, false, data)
                indexedAccess.withMarkers(indexedAccess.markers.addIfAbsent(IndexedAccess(randomId())))
            } else if ("contains" == operatorName || "rangeTo" == operatorName || "set" == operatorName || "rangeUntil" == operatorName) {
                mapKotlinBinaryOperation(functionCall)
            } else if (operatorName in augmentedAssignOperators) {
                mapAugmentedAssign(functionCall)
            } else if ("provideDelegate" == operatorName) {
                // TODO should we really just entirely skip the `provideDelegate` call in the LST?
                visitElement(functionCall.explicitReceiver!!, data)!!
            } else {
                mapBinaryOperation(functionCall)
            }
        } else {
            mapFunctionCall(functionCall, origin == FirFunctionCallOrigin.Infix, data)
        }
        return j
    }

    private fun mapFunctionCall(functionCall: FirFunctionCall, isInfix: Boolean, data: ExecutionContext): J {
        val prefix = whitespace()
        val namedReference = functionCall.calleeReference
        return if (namedReference is FirResolvedNamedReference &&
            resolvedSymbol(namedReference) is FirConstructorSymbol
        ) {
            var name: TypeTree = if (functionCall.explicitReceiver != null) {
                val expr =
                    convertToExpression<Expression>(functionCall.explicitReceiver!!, data)!!
                J.FieldAccess(
                    randomId(),
                    Space.EMPTY,
                    Markers.EMPTY,
                    expr,
                    padLeft(sourceBefore("."), createIdentifier(namedReference.name.asString(), namedReference)),
                    type(functionCall, getCurrentFile())
                )
            } else {
                visitElement(namedReference, data) as J.Identifier
            }
            val saveCursor = cursor
            whitespace()
            if (source[cursor] == '<' && functionCall.typeArguments.isNotEmpty()) {
                cursor(saveCursor)
                name = J.ParameterizedType(
                    randomId(),
                    Space.EMPTY,
                    Markers.EMPTY,
                    name,
                    mapTypeArguments(functionCall.typeArguments, data),
                    type(functionCall, getCurrentFile())
                )
            } else {
                cursor(saveCursor)
            }
            val args = mapFunctionalCallArguments(functionCall)
            J.NewClass(
                randomId(),
                prefix,
                Markers.EMPTY,
                null,
                Space.EMPTY,
                name,
                args,
                null,
                methodInvocationType(functionCall, getCurrentFile())
            )
        } else {
            var markers = Markers.EMPTY
            var select: JRightPadded<Expression>? = null
            if (isInfix) {
                markers = markers.addIfAbsent(Infix(randomId()))
                markers = markers.addIfAbsent(Extension(randomId()))
            }

            val implicitExtensionFunction = functionCall is FirImplicitInvokeCall
                    && functionCall.arguments.isNotEmpty()
                    && functionCall.source != null
                    && functionCall.source!!.startOffset < functionCall.calleeReference.source!!.startOffset
            if (functionCall !is FirImplicitInvokeCall || implicitExtensionFunction) {
                val receiver = if (implicitExtensionFunction) functionCall.arguments[0] else getReceiver(functionCall.explicitReceiver)
                if (receiver != null) {
                    val selectExpr = convertToExpression<Expression>(receiver, data)
                    if (selectExpr != null) {
                        val after = whitespace()
                        if (skip("?")) {
                            markers = markers.addIfAbsent(IsNullSafe(randomId(), Space.EMPTY))
                        }
                        skip(".")
                        select = JRightPadded.build(selectExpr).withAfter(after)
                    }
                }
            }

            val name = visitElement(namedReference, data) as J.Identifier
            var typeParams: JContainer<Expression>? = null
            if (functionCall.typeArguments.isNotEmpty()) {
                val saveCursor = cursor
                whitespace()
                val parseTypeArguments = source[cursor] == '<'
                cursor(saveCursor)
                if (parseTypeArguments) {
                    typeParams = mapTypeArguments(functionCall.typeArguments, data)
                }
            }

            val args = mapFunctionalCallArguments(functionCall, implicitExtensionFunction)

            var owner = getCurrentFile()
            if (namedReference is FirResolvedNamedReference) {
                val symbol = resolvedSymbol(namedReference)
                if (symbol is FirNamedFunctionSymbol) {
                    val lookupTag: ConeClassLikeLookupTag? = symbol.containingClassLookupTag()
                    if (lookupTag != null) {
                        owner = lookupTag.toFirRegularClassSymbol(firSession)
                    }
                }
            }
            val type = methodInvocationType(functionCall, owner)
            J.MethodInvocation(
                randomId(),
                prefix,
                markers,
                select,
                typeParams,
                name.withType(type),
                args,
                type
            )
        }
    }

    private fun getReceiver(firElement: FirElement?): FirElement? {
        if (firElement?.source == null) {
            return null
        }
        var receiver: FirElement? = null
        when (firElement) {
            is FirCheckedSafeCallSubject -> {
                receiver = firElement.originalReceiverRef.value
            }

            is FirThisReceiverExpression -> {
                receiver = firElement
            }

            !is FirNoReceiverExpression -> {
                receiver = firElement
            }
        }
        return receiver
    }

    private fun mapDestructProperty(propertiesPairs: List<Pair<PsiElement, FirStatement?>>): K.DestructuringDeclaration {
        val prefix = whitespace()
        val initializer = propertiesPairs[0].second as FirProperty
        val destructuringDeclaration = getRealPsiElement(initializer) as KtDestructuringDeclaration?
        var modifiers: MutableList<J.Modifier> = ArrayList()
        val leadingAnnotations: MutableList<J.Annotation> = mutableListOf()
        var trailingAnnotations: MutableList<J.Annotation>? = mutableListOf()
        val modifierList = getModifierList(destructuringDeclaration)
        if (modifierList != null) {
            modifiers =
                mapModifierList(modifierList, initializer.annotations, leadingAnnotations, trailingAnnotations!!)
        }
        val keyword = destructuringDeclaration!!.valOrVarKeyword
        if ("val" == keyword!!.text) {
            modifiers.add(
                J.Modifier(
                    randomId(),
                    sourceBefore("val"),
                    Markers.EMPTY,
                    null,
                    J.Modifier.Type.Final,
                    trailingAnnotations!!
                )
            )
            trailingAnnotations = null
        } else if ("var" == keyword.text) {
            modifiers.add(mapToJModifier("var", trailingAnnotations!!))
            trailingAnnotations = null
        }
        val before = sourceBefore("(")
        val vars: MutableList<JRightPadded<J.VariableDeclarations.NamedVariable>> = ArrayList(propertiesPairs.size - 1)
        var paddedInitializer: JLeftPadded<Expression>? = null
        for (i in 1 until propertiesPairs.size) {
            val property = propertiesPairs[i].second as FirProperty?

            if (property == null) {
                val maybeBeforeUnderscore = whitespace()
                if (source[cursor] == '_') {
                    val nameVar = createIdentifier("_", null, null).withPrefix(maybeBeforeUnderscore)
                    val namedVariable = J.VariableDeclarations.NamedVariable(
                        randomId(),
                        Space.EMPTY,
                        Markers.EMPTY,
                        nameVar,
                        emptyList(),
                        null,
                        null
                    )

                    val paddedVariable = padRight(namedVariable, sourceBefore(","))
                    vars.add(paddedVariable)
                }

                continue
            }

            val entry = getRealPsiElement(property) as KtDestructuringDeclarationEntry
            val annotations: MutableList<J.Annotation> = mutableListOf()
            val propNode = getRealPsiElement(property)
            val modifierListVar = getModifierList(propNode)
            if (modifierListVar != null) {
                mapModifierList(modifierListVar, property.annotations, annotations, mutableListOf())
            }
            val vt = type(property, getCurrentFile()) as JavaType.Variable?
            var nameVar = createIdentifier(entry.name!!, vt?.type, vt).withAnnotations(annotations)
            nameVar = if (trailingAnnotations == null) nameVar else nameVar.withAnnotations(trailingAnnotations)
            var namedVariable = J.VariableDeclarations.NamedVariable(
                randomId(),
                Space.EMPTY,
                Markers.EMPTY,
                nameVar,
                emptyList(),
                null,
                vt
            )
            trailingAnnotations = null
            var j = visitComponentCall(property.initializer as FirComponentCall, data, true)
            if (j !is Expression && j is Statement) {
                j = K.StatementExpression(randomId(), j)
            }
            namedVariable =
                namedVariable.padding.withInitializer(padLeft(Space.build(" ", emptyList()), j as Expression))
            var paddedVariable: JRightPadded<J.VariableDeclarations.NamedVariable>
            if (i == propertiesPairs.size - 1 && initializer.initializer != null) {
                val after = sourceBefore(")")
                paddedInitializer = padLeft(sourceBefore("="), convertToExpression(initializer.initializer!!, data)!!)
                paddedVariable = padRight(namedVariable, after)
            } else {
                paddedVariable = padRight(namedVariable, sourceBefore(","))
            }
            vars.add(paddedVariable)
        }
        val variableDeclarations = J.VariableDeclarations(
            randomId(),
            Space.EMPTY,
            Markers.EMPTY,
            if (leadingAnnotations.isEmpty()) emptyList() else leadingAnnotations,
            modifiers,
            null,
            null,
            emptyList(),
            listOf(
                padRight(
                    J.VariableDeclarations.NamedVariable(
                        randomId(),
                        Space.EMPTY,
                        Markers.EMPTY,
                        J.Identifier(
                            randomId(),
                            Space.build(" ", emptyList()),
                            Markers.EMPTY,
                            emptyList(),
                            initializer.name.asString(),
                            null,
                            null
                        ),
                        emptyList(),
                        paddedInitializer,
                        null
                    ), Space.EMPTY
                )
            )
        )
        return K.DestructuringDeclaration(
            randomId(),
            prefix,
            Markers.EMPTY,
            variableDeclarations,
            JContainer.build(before, vars, Markers.EMPTY)
        )
    }

    private fun mapFileAnnotations(
        annotationList: KtFileAnnotationList,
        firAnnotations: List<FirAnnotation>
    ): MutableList<J.Annotation> {
        val annotationsMap: MutableMap<Int, FirAnnotation> = HashMap()
        for (annotation in firAnnotations) {
            if (annotation.source != null) {
                annotationsMap[annotation.source!!.startOffset] = annotation
            }
        }

        val annotations: MutableList<J.Annotation> = ArrayList(annotationList.children.size)
        for (annotation in annotationList.children) {
            // convert KtAnnotation to J.Annotation
            if (annotationsMap.containsKey(annotation.textRange.startOffset)) {
                val ann = visitElement(annotationsMap[annotation.textRange.startOffset]!!, data) as J.Annotation
                annotations.add(ann)
            } else {
                throw UnsupportedOperationException("Unexpected missing annotation.")
            }
        }
        return annotations
    }

    private fun mapFunctionalCallArguments(firCall: FirCall, skipFirstArgument: Boolean = false): JContainer<Expression> {
        var callPsi = getPsiElement(firCall)!!
        callPsi = if (callPsi is KtDotQualifiedExpression || callPsi is KtSafeQualifiedExpression) callPsi.lastChild else callPsi
        val firArguments = if (skipFirstArgument) firCall.argumentList.arguments.subList(1, firCall.argumentList.arguments.size) else firCall.argumentList.arguments
        val flattenedExpressions = firArguments.stream()
            .map { e -> if (e is FirVarargArgumentsExpression) e.arguments else listOf(e) }
            .flatMap { it.stream() }
            .collect(Collectors.toList())
        val argumentCount = flattenedExpressions.size
        // Trailing lambda: https://kotlinlang.org/docs/lambdas.html#passing-trailing-lambdas
        val hasTrailingLambda = argumentCount > 0 && callPsi.lastChild is KtLambdaArgument
        val expressions: MutableList<JRightPadded<Expression>> = ArrayList(flattenedExpressions.size)
        val isLastArgumentLambda = flattenedExpressions.isNotEmpty() && flattenedExpressions[argumentCount - 1] is FirLambdaArgumentExpression
        val isInfix = firCall is FirFunctionCall && firCall.origin == FirFunctionCallOrigin.Infix

        var markers = Markers.EMPTY
        val args: JContainer<Expression>
        var saveCursor = cursor
        var containerPrefix = whitespace()
        var parenOrBrace = source[cursor++]
        val closing = when (parenOrBrace) { '[' -> "]" else -> ")" }
        if (parenOrBrace == '[') {
            markers = markers.addIfAbsent(IndexedAccess(randomId()))
        }
        val isCloseParen = parenOrBrace == '(' && source[cursor] == ')'
        if (isCloseParen && isLastArgumentLambda) {
            cursor++
            saveCursor = cursor
            parenOrBrace = source[cursor]
        } else if ((parenOrBrace != '(' && parenOrBrace != '[') || isInfix) {
            cursor(saveCursor)
            containerPrefix = Space.EMPTY
            markers = markers.addIfAbsent(OmitParentheses(randomId()))
        }

        if (firArguments.isEmpty()) {
            args = if (parenOrBrace == '{') {
                // function call arguments with no parens.
                cursor(saveCursor)
                JContainer.build(
                    containerPrefix,
                    listOf(padRight(J.Empty(randomId(), Space.EMPTY, Markers.EMPTY), Space.EMPTY)),
                    markers
                )
            } else {
                JContainer.build(
                    containerPrefix,
                    listOf(padRight(J.Empty(randomId(), sourceBefore(closing), Markers.EMPTY), Space.EMPTY)
                    ),
                    markers
                )
            }
        } else {
            var isTrailingLambda = false
            for (i in flattenedExpressions.indices) {
                isTrailingLambda = hasTrailingLambda && i == argumentCount - 1
                val expression = flattenedExpressions[i]
                var expr = convertToExpression<Expression>(expression, data)!!
                if (isTrailingLambda && expr !is J.Empty) {
                    expr = expr.withMarkers(expr.markers.addIfAbsent(TrailingLambdaArgument(randomId())))
                    expressions.add(padRight(expr, Space.EMPTY))
                    break
                }
                val padding = whitespace()
                var trailingComma: TrailingComma? = null
                if (!isInfix) {
                    if (isLastArgumentLambda && i == argumentCount - 2) {
                        trailingComma = if (skip(",")) TrailingComma(randomId(), whitespace()) else null
                        skip(closing)
                    } else if (i == argumentCount - 1) {
                        trailingComma = if (skip(",")) TrailingComma(randomId(), whitespace()) else null
                    } else {
                        skip(",")
                    }
                }
                var padded = padRight(expr, padding)
                padded =
                    if (trailingComma != null) padded.withMarkers(padded.markers.addIfAbsent(trailingComma)) else padded
                expressions.add(padded)
            }
            if (!isTrailingLambda && !isInfix) {
                skip(closing)
            }
            args = JContainer.build(containerPrefix, expressions, markers)
        }
        return args
    }

    private fun mapTypeArguments(types: List<FirElement>, data: ExecutionContext): JContainer<Expression> {
        val prefix = whitespace()
        skip("<")
        val parameters: MutableList<JRightPadded<Expression>> = ArrayList(types.size)
        for (i in types.indices) {
            val type = types[i]
            val padded = JRightPadded.build(convertToExpression<J>(type, data) as Expression)
                .withAfter(if (i < types.size - 1) sourceBefore(",") else whitespace())
            parameters.add(padded)
        }
        skip(">")
        return JContainer.build(prefix, parameters, Markers.EMPTY)
    }

    private fun mapUnaryOperation(functionCall: FirFunctionCall): J {
        val prefix = whitespace()
        val name = functionCall.calleeReference.name.asString()
        val op: JLeftPadded<J.Unary.Type>
        val expr: Expression
        when (name) {
            "dec" -> if (skip("--")) {
                op = padLeft(Space.EMPTY, J.Unary.Type.PreDecrement)
                expr = convertToExpression(functionCall.dispatchReceiver, data)!!
            } else {
                val saveCursor = cursor
                val opName = sourceBefore("--").whitespace.trim { it <= ' ' }
                cursor(saveCursor)
                expr = createIdentifier(opName)
                op = padLeft(sourceBefore("--"), J.Unary.Type.PostDecrement)
            }

            "inc" -> if (skip("++")) {
                op = padLeft(Space.EMPTY, J.Unary.Type.PreIncrement)
                expr = convertToExpression(functionCall.dispatchReceiver, data)!!
            } else {
                val saveCursor = cursor
                val opName = sourceBefore("++").whitespace.trim { it <= ' ' }
                cursor(saveCursor)
                expr = createIdentifier(opName)
                op = padLeft(sourceBefore("++"), J.Unary.Type.PostIncrement)
            }

            "not" -> {
                skip("!")
                op = padLeft(Space.EMPTY, J.Unary.Type.Not)
                expr = convertToExpression(functionCall.dispatchReceiver, data)!!
            }

            "unaryMinus" -> {
                skip("-")
                op = padLeft(Space.EMPTY, J.Unary.Type.Negative)
                expr = convertToExpression(functionCall.dispatchReceiver, data)!!
            }

            "unaryPlus" -> {
                skip("+")
                op = padLeft(Space.EMPTY, J.Unary.Type.Positive)
                expr = convertToExpression(functionCall.dispatchReceiver, data)!!
            }

            else -> throw UnsupportedOperationException("Unsupported unary operator type.")
        }
        return J.Unary(
            randomId(),
            prefix,
            Markers.EMPTY,
            op,
            expr,
            type(functionCall)
        )
    }

    private fun mapKotlinBinaryOperation(functionCall: FirFunctionCall): J {
        val prefix = whitespace()
        var left: Expression
        val opPrefix: Space
        val kotlinBinaryType: K.Binary.Type
        val right: Expression
        val after = Space.EMPTY
        when (functionCall.calleeReference.name.asString()) {
            "contains" -> {
                // Prevent SOE of methods with an implicit LHS that refers to the subject of a when expression.
                left = if (functionCall.argumentList.arguments[0] is FirWhenSubjectExpression) {
                    J.Empty(randomId(), Space.EMPTY, Markers.EMPTY)
                } else {
                    convertToExpression(functionCall.argumentList.arguments[0], data)!!
                }

                // The `in` keyword is a function call to `contains` applied to a primitive range. I.E., `IntRange`, `LongRange`.
                opPrefix = whitespace()
                kotlinBinaryType = if (skip("!")) K.Binary.Type.NotContains else K.Binary.Type.Contains
                skip("in")
                val rhs: FirExpression =
                    if (functionCall.explicitReceiver != null) functionCall.explicitReceiver!! else functionCall.dispatchReceiver
                right = convertToExpression(rhs, data)!!
            }

            "set" -> {
                // Note: the kotlin set function call is converted to a J.Assignment and may be an issue in Kotlin recipes in the future.
                left = convertToExpression(functionCall.explicitReceiver!!, data)!!
                left = J.ArrayAccess(
                    randomId(),
                    left.prefix,
                    Markers.EMPTY,
                    left.withPrefix(Space.EMPTY),
                    J.ArrayDimension(
                        randomId(),
                        sourceBefore("["),
                        Markers.EMPTY,
                        padRight(
                            convertToExpression(
                                functionCall.argumentList.arguments[0], data
                            )!!, sourceBefore("]")
                        )
                    ),
                    type(type(functionCall.argumentList.arguments[1]))
                )
                val before = whitespace()
                @Suppress("ControlFlowWithEmptyBody")
                if (skip("=")) {
                } else {
                    // Check for syntax de-sugaring.
                    throw UnsupportedOperationException("Unsupported set operator type.")
                }
                return J.Assignment(
                    randomId(),
                    prefix,
                    Markers.EMPTY,
                    left,
                    padLeft(
                        before, convertToExpression(
                            functionCall.argumentList.arguments[1], data
                        )!!
                    ),
                    type(functionCall.argumentList.arguments[1])
                )
            }

            "rangeUntil" -> {
                val lhs =
                    if (functionCall.explicitReceiver != null) functionCall.explicitReceiver else functionCall.dispatchReceiver
                left = convertToExpression(lhs as FirElement, data)!!
                opPrefix = sourceBefore("..<")
                kotlinBinaryType = K.Binary.Type.RangeUntil
                right = convertToExpression(functionCall.argumentList.arguments[0], data)!!
            }

            else -> {
                val lhs =
                    if (functionCall.explicitReceiver != null) functionCall.explicitReceiver else functionCall.dispatchReceiver
                left = convertToExpression(lhs as FirElement, data)!!
                opPrefix = sourceBefore("..")
                kotlinBinaryType = K.Binary.Type.RangeTo
                right = convertToExpression(functionCall.argumentList.arguments[0], data)!!
            }
        }
        return K.Binary(
            randomId(),
            prefix,
            Markers.EMPTY,
            left,
            padLeft(opPrefix, kotlinBinaryType),
            right,
            after,
            type(functionCall)
        )
    }

    private fun mapBinaryOperation(functionCall: FirFunctionCall): J {
        val prefix = whitespace()
        val receiver: FirElement =
            if (functionCall.explicitReceiver != null) functionCall.explicitReceiver!! else functionCall.dispatchReceiver
        val left =
            convertToExpression<Expression>(receiver, data)!!
        val opPrefix: Space
        val javaBinaryType: J.Binary.Type
        when (functionCall.calleeReference.name.asString()) {
            "div" -> {
                javaBinaryType = J.Binary.Type.Division
                opPrefix = sourceBefore("/")
            }

            "minus" -> {
                javaBinaryType = J.Binary.Type.Subtraction
                opPrefix = sourceBefore("-")
            }

            "plus" -> {
                javaBinaryType = J.Binary.Type.Addition
                opPrefix = sourceBefore("+")
            }

            "rem" -> {
                javaBinaryType = J.Binary.Type.Modulo
                opPrefix = sourceBefore("%")
            }

            "times" -> {
                javaBinaryType = J.Binary.Type.Multiplication
                opPrefix = sourceBefore("*")
            }

            else -> throw UnsupportedOperationException("Unsupported binary operator type.")
        }
        val right =
            convertToExpression<Expression>(functionCall.argumentList.arguments[0], data)!!
        return J.Binary(
            randomId(),
            prefix,
            Markers.EMPTY,
            left,
            padLeft(opPrefix, javaBinaryType),
            right,
            type(functionCall)
        )
    }
    private fun mapAugmentedAssign(functionCall: FirFunctionCall): J {
        val prefix = whitespace()
        val receiver: FirElement =
            if (functionCall.explicitReceiver != null) functionCall.explicitReceiver!! else functionCall.dispatchReceiver
        val left =
            convertToExpression<Expression>(receiver, data)!!
        val opPrefix: Space
        val javaBinaryType: J.AssignmentOperation.Type
        when (functionCall.calleeReference.name.asString()) {
            "divAssign" -> {
                javaBinaryType = J.AssignmentOperation.Type.Division
                opPrefix = sourceBefore("/=")
            }

            "minusAssign" -> {
                javaBinaryType = J.AssignmentOperation.Type.Subtraction
                opPrefix = sourceBefore("-=")
            }

            "plusAssign" -> {
                javaBinaryType = J.AssignmentOperation.Type.Addition
                opPrefix = sourceBefore("+=")
            }

            "remAssign" -> {
                javaBinaryType = J.AssignmentOperation.Type.Modulo
                opPrefix = sourceBefore("%=")
            }

            "timesAssign" -> {
                javaBinaryType = J.AssignmentOperation.Type.Multiplication
                opPrefix = sourceBefore("*=")
            }

            else -> throw UnsupportedOperationException("Unsupported assignment operator type.")
        }
        val right =
            convertToExpression<Expression>(functionCall.argumentList.arguments[0], data)!!
        return J.AssignmentOperation(
            randomId(),
            prefix,
            Markers.EMPTY,
            left,
            padLeft(opPrefix, javaBinaryType),
            right,
            type(functionCall)
        )
    }

    override fun visitFunctionTypeRef(functionTypeRef: FirFunctionTypeRef, data: ExecutionContext): J {
        val prefix = whitespace()
        if (functionTypeRef.isMarkedNullable) {
            skip("(")
            whitespace() // FIXME add to LST
        }
        var modifiers: List<J.Modifier> = ArrayList()
        val leadingAnnotations: MutableList<J.Annotation> = mutableListOf()
        val node = getRealPsiElement(functionTypeRef)
        val modifierList = getModifierList(node)
        if (modifierList != null) {
            modifiers = mapModifierList(
                modifierList,
                functionTypeRef.annotations,
                leadingAnnotations,
                mutableListOf()
            )
        }
        var receiver: JRightPadded<NameTree>? = null
        if (functionTypeRef.receiverTypeRef != null) {
            val receiverName = visitElement(functionTypeRef.receiverTypeRef!!, data) as NameTree
            receiver = JRightPadded.build(receiverName)
                .withAfter(whitespace())
            skip(".")
        }
        val before = sourceBefore("(")
        val refParams: MutableList<JRightPadded<out TypeTree>> = ArrayList(functionTypeRef.parameters.size)
        if (functionTypeRef.parameters.isNotEmpty()) {
            val parameters = functionTypeRef.parameters
            for (i in parameters.indices) {
                val p = parameters[i]
                val expr = visitElement(p, data) as K.FunctionType.Parameter?
                if (expr != null) {
                    var param: JRightPadded<out TypeTree>
                    if (i < parameters.size - 1) {
                        param = JRightPadded.build(expr).withAfter(whitespace())
                        skip(",")
                    } else {
                        val after = whitespace()
                        param = JRightPadded.build(expr).withAfter(after)
                        if (skip(",")) {
                            param = param.withMarkers(Markers.build(listOf(TrailingComma(randomId(), whitespace()))))
                        }
                    }
                    refParams.add(param)
                }
            }
            skip(")")
        } else {
            refParams +=
                    JRightPadded
                        .build(J.Empty(randomId(), Space.EMPTY, Markers.EMPTY))
                        .withAfter(sourceBefore(")"))
        }

        val arrow = sourceBefore("->")
        val returnType: TypeTree = visitElement(functionTypeRef.returnTypeRef, data) as TypeTree

        val nullablePrefix: Space?
        if (functionTypeRef.isMarkedNullable) {
            whitespace() // FIXME add to LST
            skip(")")
            nullablePrefix = whitespace()
            skip("?")
        } else {
            nullablePrefix = null
        }

        return K.FunctionType(
            randomId(),
            prefix,
            if (functionTypeRef.isMarkedNullable) Markers.EMPTY.addIfAbsent(IsNullable(randomId(), nullablePrefix!!)) else Markers.EMPTY,
            leadingAnnotations,
            modifiers,
            receiver,
            JContainer.build(before, refParams as List<JRightPadded<TypeTree>>, Markers.EMPTY),
            arrow,
            returnType
        )
    }

    override fun visitImport(import: FirImport, data: ExecutionContext): J {
        val prefix = sourceBefore("import")
        val hasParentClassId = (import is FirResolvedImport && import.resolvedParentClassId != null)
        val static = padLeft(Space.EMPTY, hasParentClassId)
        val space = whitespace()
        val importName: String =
            if (import.importedFqName == null) {
                ""
            } else {
                val importNodes: List<LighterASTNode> =
                    import.source!!.lighterASTNode.getChildren(import.source!!.treeStructure)
                // KtStubElementTypes.DOT_QUALIFIED_EXPRESSION
                val importNameNode = importNodes[2]
                source.substring(
                    importNameNode.startOffset,
                    if (import.isAllUnder) importNodes[importNodes.size - 1].endOffset else importNameNode.endOffset
                )
            }
        val qualid = if (importName.contains(".")) (build(importName) as J)
            .withPrefix(space) else
            // Kotlin allows methods to be imported directly, so we need to create a fake field access to fit into J.Import.
            J.FieldAccess(
                randomId(),
                Space.EMPTY,
                Markers.EMPTY,
                J.Empty(randomId(), Space.EMPTY, Markers.EMPTY),
                padLeft(Space.EMPTY, createIdentifier(importName).withPrefix(space)),
                null
            )
        skip(importName)
        var alias: JLeftPadded<J.Identifier>? = null
        if (import.aliasName != null) {
            val asPrefix = sourceBefore("as")
            val aliasText = import.aliasName!!.asString()
            skip(aliasText)
            // FirImport does not contain type attribution information, so we cannot use the type mapping here.
            val aliasId = createIdentifier(aliasText)
            alias = padLeft(asPrefix, aliasId)
            aliasImportMap[importName] = aliasText
        }

        return J.Import(
            randomId(),
            prefix,
            Markers.EMPTY,
            static,
            qualid,
            alias
        )
    }

    override fun visitPackageDirective(packageDirective: FirPackageDirective, data: ExecutionContext): J {
        val pkgPrefix = whitespace()
        skip("package")
        val pkgNamePrefix = whitespace()
        val packageNameNode =
            packageDirective.source!!.lighterASTNode.getChildren(packageDirective.source!!.treeStructure)[2]
        val packageName = source.substring(packageNameNode.startOffset, packageNameNode.endOffset)
        skip(packageName)
        return J.Package(
            randomId(),
            pkgPrefix,
            Markers.EMPTY,
            (build(packageName) as J).withPrefix(pkgNamePrefix),
            emptyList()
        )
    }

    override fun visitGetClassCall(getClassCall: FirGetClassCall, data: ExecutionContext): J {
        return J.MemberReference(
            randomId(),
            whitespace(),
            Markers.EMPTY,
            padRight(convertToExpression(getClassCall.argument, data)!!, sourceBefore("::")),
            null,
            padLeft(whitespace(), createIdentifier("class")),
            type(getClassCall),
            null,
            null
        )
    }

    override fun visitLabel(label: FirLabel, data: ExecutionContext): J {
        return J.Label(
            randomId(),
            whitespace(),
            Markers.EMPTY,
            padRight(
                createIdentifier(label.name),
                sourceBefore("@")
            ),
            // The label exists on the FIR statement, and needs to be set in the statements visit.
            J.Empty(randomId(), Space.EMPTY, Markers.EMPTY)
        )
    }

    override fun visitLambdaArgumentExpression(
        lambdaArgumentExpression: FirLambdaArgumentExpression,
        data: ExecutionContext
    ): J {
        val prefix = whitespace()
        val j: J = visitElement(lambdaArgumentExpression.expression, data)!!
        return j.withPrefix(prefix)
    }

    override fun visitNamedArgumentExpression(
        namedArgumentExpression: FirNamedArgumentExpression,
        data: ExecutionContext
    ): J {
        val prefix = whitespace()
        val name = createIdentifier(namedArgumentExpression.name.toString())
        val exprPrefix = sourceBefore("=")
        val expr =
            convertToExpression<Expression>(namedArgumentExpression.expression, data)!!
        return J.Assignment(
            randomId(),
            prefix,
            Markers.EMPTY,
            name,
            padLeft(exprPrefix, expr),
            type(namedArgumentExpression.typeRef)
        )
    }

    override fun visitProperty(property: FirProperty, data: ExecutionContext): J {
        val prefix = whitespace()
        var markers = Markers.EMPTY
        val node = getRealPsiElement(property)
        val modifierList = getModifierList(node)
        var modifiers: MutableList<J.Modifier> = ArrayList()
        val leadingAnnotations: MutableList<J.Annotation> = mutableListOf()
        val lastAnnotations: MutableList<J.Annotation> = mutableListOf()
        if (modifierList != null) {
            modifiers =
                mapModifierList(modifierList, collectFirAnnotations(property), leadingAnnotations, lastAnnotations)
        }
        val varOrVar = if (node == null) null else (node as KtValVarKeywordOwner).valOrVarKeyword
        if (varOrVar != null) {
            if ("val" == varOrVar.text) {
                modifiers.add(
                    J.Modifier(
                        randomId(),
                        sourceBefore("val"),
                        Markers.EMPTY,
                        null,
                        J.Modifier.Type.Final,
                        lastAnnotations
                    )
                )
            } else {
                modifiers.add(
                    J.Modifier(
                        randomId(),
                        sourceBefore("var"),
                        Markers.EMPTY,
                        "var",
                        J.Modifier.Type.LanguageExtension,
                        lastAnnotations
                    )
                )
            }
        }

        var typeParameters: JContainer<J.TypeParameter>? = null
        if (property.typeParameters.isNotEmpty()) {
            val before = sourceBefore("<")
            val params: MutableList<JRightPadded<J.TypeParameter>> = ArrayList(property.typeParameters.size)
            val parameters = property.typeParameters
            for (i in parameters.indices) {
                val typeParameter = parameters[i]
                val j: J = visitElement(typeParameter, data)!!
                params.add(
                    padRight(
                        j as J.TypeParameter,
                        if (i == parameters.size - 1) sourceBefore(">") else sourceBefore(",")
                    )
                )
            }
            typeParameters = JContainer.build(
                before,
                params,
                Markers.EMPTY
            )
        }

        var receiver: JRightPadded<Statement>? = null
        if (property.receiverParameter != null) {
            // Generates a VariableDeclaration to represent the receiver similar to how it is done in the Kotlin compiler.
            val receiverName = visitElement(property.receiverParameter!!, data) as TypeTree
            markers = markers.addIfAbsent(Extension(randomId()))
            receiver = padRight(
                J.VariableDeclarations(
                    randomId(),
                    Space.EMPTY,
                    Markers.EMPTY,
                    emptyList(),
                    emptyList(),
                    receiverName,
                    null,
                    emptyList(),
                    emptyList()
                ), sourceBefore(".")
            )
        }
        val variables: MutableList<JRightPadded<J.VariableDeclarations.NamedVariable>>
        var getter: J.MethodDeclaration? = null
        var setter: J.MethodDeclaration? = null
        var isSetterFirst = false
        var typeExpression: TypeTree? = null
        val namePrefix = whitespace()

        val propertyName = property.name.asString()
        val variableName = when (propertyName) {
            "<unused var>" -> "_"
            "<no name provided>" -> ""
            else -> propertyName
        }

        val name = createIdentifier(variableName, property)
        var initializer: JLeftPadded<Expression>? = null
        if (node != null) {
            var initMarkers = Markers.EMPTY
            if (property.delegate != null) {
                if (property.delegate is FirFunctionCall || property.delegate is FirPropertyAccessExpression || property.delegate is FirCallableReferenceAccess) {
                    val prev = PsiTreeUtil.skipWhitespacesAndCommentsBackward(getPsiElement(property.delegate))
                    val typeMarkersPair = mapTypeExpression(property, markers)
                    if (typeMarkersPair.first != null) {
                        typeExpression = typeMarkersPair.first
                        markers = typeMarkersPair.second
                    }

                    val before = if (prev != null) sourceBefore(prev.text) else Space.EMPTY
                    initMarkers = initMarkers.addIfAbsent(By(randomId()))
                    initializer = padLeft(before, convertToExpression(property.delegate!!, data)!!)
                } else {
                    throw UnsupportedOperationException(
                        generateUnsupportedMessage(
                            "Unexpected property delegation. FirProperty#delegate for name: " +
                                    (property.delegate as FirFunctionCall?)!!.calleeReference.name.asString()
                        )
                    )
                }
            } else {
                val typeMarkersPair = mapTypeExpression(property, markers)
                if (typeMarkersPair.first != null) {
                    typeExpression = typeMarkersPair.first
                    markers = typeMarkersPair.second
                }
            }
            var equals: PsiElement? = null
            var propertyNode: KtProperty? = null
            if (node is KtProperty) {
                propertyNode = node
                equals = propertyNode.equalsToken
            } else if (node is KtParameter) {
                equals = node.equalsToken
            }
            if (equals != null) {
                // If an equals token exists, then we have an initializer
                initializer = padLeft(sourceBefore("="), convertToExpression(property.initializer!!, data)!!)
            } else if (initMarkers.markers.isEmpty()) {
                initMarkers = initMarkers.addIfAbsent(OmitEquals(randomId()))
            }
            for (marker in initMarkers.markers) {
                markers = markers.addIfAbsent(marker)
            }
            val accessors = propertyNode?.accessors
            isSetterFirst = !accessors.isNullOrEmpty() && accessors[0].isSetter
            if (isSetterFirst) {
                if (isValidSetter(property.setter)) {
                    setter = visitElement(property.setter!!, data) as J.MethodDeclaration
                }
                if (isValidGetter(property.getter)) {
                    getter = visitElement(property.getter!!, data) as J.MethodDeclaration
                }
            } else {
                if (isValidGetter(property.getter)) {
                    getter = visitElement(property.getter!!, data) as J.MethodDeclaration
                }
                if (isValidSetter(property.setter)) {
                    setter = visitElement(property.setter!!, data) as J.MethodDeclaration
                }
            }
            if (receiver != null) {
                if (getter == null) {
                    getter = createImplicitMethodDeclaration("get")
                }
                getter = getter.padding.withParameters(getter.padding.parameters.padding.withElements(listOf(receiver)))
                if (setter == null) {
                    setter = createImplicitMethodDeclaration("set")
                }
                setter = setter.padding.withParameters(setter.padding.parameters.padding.withElements(listOf(receiver)))
            }
        }
        val namedVariable = maybeSemicolon(
            J.VariableDeclarations.NamedVariable(
                randomId(),
                namePrefix,
                Markers.EMPTY,
                name,
                emptyList(),
                initializer,
                variableType(property, null, getCurrentFile())
            )
        )
        variables = ArrayList(1)
        variables.add(namedVariable)
        val variableDeclarations = J.VariableDeclarations(
            randomId(),
            prefix,
            markers,
            leadingAnnotations,
            modifiers,
            typeExpression,
            null,
            emptyList(),
            variables
        )
        return if (getter == null && setter == null) variableDeclarations else K.Property(
            randomId(),
            variableDeclarations.prefix,
            Markers.EMPTY,
            typeParameters,
            variableDeclarations.withPrefix(Space.EMPTY),
            getter,
            setter,
            isSetterFirst
        )
    }

    private fun mapTypeExpression(property: FirProperty, markers: Markers) : Pair<TypeTree?, Markers> {
        var typeExpression : TypeTree? = null
        var updatedMarkers = markers
        if (property.returnTypeRef is FirResolvedTypeRef &&
                (property.returnTypeRef.source == null || property.returnTypeRef.source?.kind !is KtFakeSourceElementKind)
        ) {
            val typeRef = property.returnTypeRef as FirResolvedTypeRef
            if (typeRef.delegatedTypeRef != null) {
                val prev =
                        PsiTreeUtil.skipWhitespacesAndCommentsBackward(getRealPsiElement(typeRef.delegatedTypeRef))
                val addTypeReferencePrefix = prev is LeafPsiElement && prev.elementType === KtTokens.COLON
                if (addTypeReferencePrefix) {
                    updatedMarkers = markers.addIfAbsent(TypeReferencePrefix(randomId(), sourceBefore(":")))
                }
                val j: J = visitElement(typeRef, data)!!
                typeExpression = if (j is TypeTree) {
                    j
                } else {
                    throw IllegalStateException("Unexpected type expression: " + j.javaClass.name)
                }
            }
        }

        return Pair(typeExpression, updatedMarkers)
    }

    private fun isValidGetter(getter: FirPropertyAccessor?): Boolean {
        return getter != null && (getter.source == null || getter.source!!.kind !is KtFakeSourceElementKind)
    }

    private fun isValidSetter(setter: FirPropertyAccessor?): Boolean {
        return setter != null && (setter.source == null || setter.source!!.kind !is KtFakeSourceElementKind)
    }

    private fun collectFirAnnotations(property: FirProperty): List<FirAnnotation> {
        val firAnnotations: MutableList<FirAnnotation> = ArrayList(property.annotations.size + 3)
        firAnnotations.addAll(property.annotations)
        if (property.getter != null) {
            firAnnotations.addAll(property.getter!!.annotations)
        }
        if (property.setter != null) {
            val setter = property.setter
            if (setter != null) {
                firAnnotations.addAll(setter.annotations)
                if (setter.valueParameters.isNotEmpty()) {
                    setter.valueParameters.forEach(
                        Consumer { vp: FirValueParameter -> firAnnotations.addAll(vp.annotations) }
                    )
                }
            }
        }
        if (property.backingField != null) {
            firAnnotations.addAll(property.backingField!!.annotations)
        }
        return firAnnotations
    }

    override fun visitPropertyAccessExpression(
        propertyAccessExpression: FirPropertyAccessExpression,
        data: ExecutionContext
    ): J {
        val type = type(propertyAccessExpression)
        return if (propertyAccessExpression.explicitReceiver != null) {
            val prefix = whitespace()
            val target = convertToExpression<Expression>(propertyAccessExpression.explicitReceiver!!, data)!!
            val before = whitespace()
            var markers = Markers.EMPTY
            @Suppress("ControlFlowWithEmptyBody")
            if (skip(".")) {
            } else if (skip("?.")) {
                markers = markers.addIfAbsent(IsNullSafe(randomId(), Space.EMPTY))
            }
            val name = padLeft(before, visitElement(propertyAccessExpression.calleeReference, data) as J.Identifier)
            J.FieldAccess(
                randomId(),
                prefix,
                markers,
                target,
                name,
                type
            )
        } else {
            visitElement(propertyAccessExpression.calleeReference, data)!!
        }
    }

    override fun visitPropertyAccessor(propertyAccessor: FirPropertyAccessor, data: ExecutionContext): J {
        if (propertyAccessor.isGetter || propertyAccessor.isSetter) {
            val prefix = whitespace()
            var markers = Markers.EMPTY
            val accessorNode = getRealPsiElement(propertyAccessor)
            val leadingAnnotations: MutableList<J.Annotation> = mutableListOf()
            var lastAnnotations: MutableList<J.Annotation>? = mutableListOf()
            var modifiers = emptyList<J.Modifier>()
            val modifierList = getModifierList(accessorNode)
            if (modifierList != null) {
                modifiers =
                    mapModifierList(modifierList, propertyAccessor.annotations, leadingAnnotations, lastAnnotations!!)
            }
            var typeParameters: J.TypeParameters? = null
            if (propertyAccessor.typeParameters.isNotEmpty()
            ) {
                val before = sourceBefore("<")
                val params: MutableList<JRightPadded<J.TypeParameter?>> =
                    ArrayList(propertyAccessor.typeParameters.size)
                val parameters = propertyAccessor.typeParameters
                for (i in parameters.indices) {
                    val typeParameter = parameters[i]
                    val j: J = visitElement(typeParameter, data)!!
                    params.add(
                        padRight(
                            j as J.TypeParameter,
                            if (i == parameters.size - 1) sourceBefore(">") else sourceBefore(",")
                        )
                    )
                }
                typeParameters = J.TypeParameters(
                    randomId(),
                    before,
                    Markers.EMPTY,
                    if (lastAnnotations!!.isEmpty()) emptyList() else lastAnnotations,
                    params
                )
                lastAnnotations = null
            }
            val methodName = if (propertyAccessor.isGetter) "get" else "set"
            val name = createIdentifier(methodName, propertyAccessor)
            val params: JContainer<Statement?>
            val before = sourceBefore("(")
            if (propertyAccessor.isGetter && propertyAccessor.body != null) {
                params = JContainer.build(
                    before,
                    listOf(padRight(J.Empty(randomId(), sourceBefore(")"), Markers.EMPTY), Space.EMPTY)),
                    Markers.EMPTY
                )
            } else if (propertyAccessor.body != null) {
                val parameters: MutableList<JRightPadded<Statement?>> = ArrayList(propertyAccessor.valueParameters.size)
                val valueParameters = propertyAccessor.valueParameters
                for (i in valueParameters.indices) {
                    var j: J = visitElement(valueParameters[i], data)!!
                    if (j is Expression && j !is Statement) {
                        j = K.ExpressionStatement(randomId(), j)
                    }
                    if (i == valueParameters.size - 1) {
                        parameters.add(padRight(j as Statement, sourceBefore(")")))
                    } else {
                        parameters.add(padRight(j as Statement, sourceBefore(",")))
                    }
                }
                params = JContainer.build(before, parameters, Markers.EMPTY)
            } else {
                params = JContainer.empty<Statement?>()
                    .withBefore(before)
                    .withMarkers(Markers.EMPTY.addIfAbsent(OmitParentheses(randomId())))
            }
            val saveCursor = cursor
            val nextPrefix = whitespace()
            var returnTypeExpression: TypeTree? = null
            // Only add the type reference if it exists in source code.
            if (propertyAccessor.returnTypeRef !is FirImplicitUnitTypeRef && skip(":")) {
                markers = markers.addIfAbsent(TypeReferencePrefix(randomId(), nextPrefix))
                returnTypeExpression = visitElement(propertyAccessor.returnTypeRef, data) as TypeTree?
            } else {
                cursor(saveCursor)
            }
            val body = mapFunctionBody(propertyAccessor, data)
            return J.MethodDeclaration(
                randomId(),
                prefix,
                markers,
                if (leadingAnnotations.isEmpty()) emptyList() else leadingAnnotations,
                modifiers,
                typeParameters,
                returnTypeExpression,
                J.MethodDeclaration.IdentifierWithAnnotations(
                    name,
                    lastAnnotations ?: emptyList()
                ),
                params,
                null,
                body,
                null,
                methodDeclarationType(propertyAccessor, null, getCurrentFile())
            )
        }
        throw UnsupportedOperationException("Unsupported property accessor.")
    }

    override fun visitReceiverParameter(receiverParameter: FirReceiverParameter, data: ExecutionContext): J {
        val annotations = mapAnnotations(receiverParameter.annotations)
        var j = visitElement(receiverParameter.typeRef, data)!!
        if (j is J.Identifier) {
            j = j.withAnnotations(ListUtils.concatAll(annotations, j.annotations))
        } else if (j is J.ParameterizedType) {
            if (j.clazz is J.Identifier) {
                j = j.withClazz(
                    (j.clazz as J.Identifier).withAnnotations(
                        ListUtils.concatAll(
                            annotations,
                            (j.clazz as J.Identifier).annotations
                        )
                    )
                )
            }
        }
        return j
    }

    override fun visitResolvedNamedReference(
        resolvedNamedReference: FirResolvedNamedReference,
        data: ExecutionContext
    ): J {
        val name = resolvedNamedReference.name.asString()
        return createIdentifier(name, resolvedNamedReference)
    }

    override fun visitReturnExpression(returnExpression: FirReturnExpression, data: ExecutionContext): J {
        var label: J.Identifier? = null
        val node = getRealPsiElement(returnExpression) as KtReturnExpression?
        val explicitReturn = node != null
        var prefix = Space.EMPTY
        if (explicitReturn) {
            prefix = sourceBefore("return")
            if (node!!.labeledExpression != null) {
                skip("@")
                label = createIdentifier(returnExpression.target.labelName)
            }
        }
        var returnExpr: Expression? = null
        if (returnExpression.result !is FirUnitExpression) {
            returnExpr = convertToExpression(returnExpression.result, data)
        }

        val markers = if (explicitReturn) Markers.EMPTY else Markers.EMPTY.addIfAbsent(ImplicitReturn(randomId()))
        return K.KReturn(randomId(), J.Return(randomId(), prefix, markers, returnExpr), label)
    }

    override fun visitResolvedTypeRef(resolvedTypeRef: FirResolvedTypeRef, data: ExecutionContext): J {
        if (resolvedTypeRef.delegatedTypeRef != null) {
            val annotations: List<J.Annotation?>
            if (resolvedTypeRef.delegatedTypeRef!!.annotations.isEmpty()) {
                annotations = emptyList<J.Annotation>()
            } else {
                annotations = ArrayList(resolvedTypeRef.delegatedTypeRef!!.annotations.size)
                for (annotation in resolvedTypeRef.delegatedTypeRef!!.annotations) {
                    annotations.add(visitElement(annotation, data) as J.Annotation?)
                }
            }
            var j = visitElement(resolvedTypeRef.delegatedTypeRef!!, data)
            val type = type(resolvedTypeRef)
            if (j is TypeTree) {
                j = j.withType(type)
            }
            if (j is J.Identifier) {
                j = j.withAnnotations(annotations)
            }
            if (j is J.ParameterizedType) {
                // The identifier on a parameterized type of the FIR does not contain type information and must be added separately.
                val parameterizedType = j
                j = parameterizedType.withClazz(parameterizedType.clazz.withType(type))
            }
            return j!!
        } else {
            // The type reference only exists in the source code if it is not a delegated type reference.
            // So, we use the name of the symbol to find the type reference in the source code.
            val symbol = resolvedTypeRef.type.toRegularClassSymbol(firSession)
            if (symbol != null) {
                val prefix = whitespace()
                val name = symbol.name.asString()
                val pos = source.indexOf(name, cursor)
                val fullName = source.substring(cursor, cursor + pos + name.length)
                cursor += fullName.length
                var typeTree: TypeTree = (build(fullName) as J).withPrefix(prefix)
                val saveCursor = cursor
                val nextPrefix = whitespace()
                if (skip("?")) {
                    typeTree = if (typeTree is J.FieldAccess) {
                        val fa = typeTree
                        fa.withName(
                            fa.name.withMarkers(
                                fa.name.markers.addIfAbsent(
                                    IsNullable(
                                        randomId(),
                                        nextPrefix
                                    )
                                )
                            )
                        )
                    } else {
                        typeTree.withMarkers(typeTree.markers.addIfAbsent(IsNullable(randomId(), nextPrefix)))
                    }
                } else {
                    cursor(saveCursor)
                }
                return typeTree.withType(type(resolvedTypeRef))
            }
        }
        throw UnsupportedOperationException("Unsupported null delegated type reference.")
    }

    @OptIn(SymbolInternals::class)
    override fun visitResolvedReifiedParameterReference(
        resolvedReifiedParameterReference: FirResolvedReifiedParameterReference,
        data: ExecutionContext
    ): J {
        return createIdentifier(
            resolvedReifiedParameterReference.symbol.fir.name.asString(),
            type(resolvedReifiedParameterReference),
            null
        )
    }

    override fun visitResolvedQualifier(resolvedQualifier: FirResolvedQualifier, data: ExecutionContext): J? {
        val fieldAccess = resolvedQualifier.packageFqName.asString()
        val resolvedName =
            if (resolvedQualifier.relativeClassFqName == null) "" else "." + resolvedQualifier.relativeClassFqName!!.asString()
        val fullName = fieldAccess + resolvedName
        val alias = aliasImportMap[fullName]

        val name = StringBuilder()
        if (alias != null && skip(alias)) {
            name.append(alias)
        } else {
            val split = fullName.split("\\.".toRegex()).dropLastWhile { it.isEmpty() }
                .toTypedArray()
            for (i in split.indices) {
                val part = split[i]
                name.append(whitespace().whitespace)
                if (skip(part)) {
                    name.append(part)
                }
                if (i < split.size - 1) {
                    name.append(whitespace().whitespace)
                    if (skip(".")) {
                        name.append(".")
                    }
                }
            }
        }

        if (name.isEmpty())
            return null

        var typeTree: TypeTree = build(name.toString())
        if (resolvedQualifier.relativeClassFqName != null) {
            typeTree = typeTree.withType(type(resolvedQualifier))
        }
        if (resolvedQualifier.typeArguments.isNotEmpty()) {
            val typeArgs = mapTypeArguments(resolvedQualifier.typeArguments, data)
            typeTree = J.ParameterizedType(
                randomId(),
                Space.EMPTY,
                Markers.EMPTY,
                typeTree,
                typeArgs,
                type(resolvedQualifier)
            )
        }
        return typeTree
    }

    override fun visitSafeCallExpression(safeCallExpression: FirSafeCallExpression, data: ExecutionContext): J {
        return visitElement(safeCallExpression.selector, data)!!
    }

    override fun visitCheckedSafeCallSubject(
        checkedSafeCallSubject: FirCheckedSafeCallSubject,
        data: ExecutionContext
    ): J {
        return visitElement(checkedSafeCallSubject.originalReceiverRef.value, data)!!
    }

    override fun visitSimpleFunction(simpleFunction: FirSimpleFunction, data: ExecutionContext): J {
        val prefix = whitespace()
        var markers = Markers.EMPTY
        val functionNode = getRealPsiElement(simpleFunction)
        var modifiers: MutableList<J.Modifier> = ArrayList(1)
        val leadingAnnotations: MutableList<J.Annotation> = mutableListOf()
        val lastAnnotations: MutableList<J.Annotation> = mutableListOf()
        val modifierList = getModifierList(functionNode)
        if (modifierList != null) {
            modifiers = mapModifierList(modifierList, simpleFunction.annotations, leadingAnnotations, lastAnnotations)
        }
        var isOpen = false
        for (modifier in modifiers) {
            if (modifier.type == J.Modifier.Type.LanguageExtension && "open" == modifier.keyword) {
                isOpen = true
                break
            }
        }
        if (!isOpen) {
            modifiers.add(
                J.Modifier(
                    randomId(),
                    Space.EMPTY,
                    Markers.EMPTY,
                    null,
                    J.Modifier.Type.Final,
                    emptyList()
                )
            )
        }
        modifiers.add(
            J.Modifier(
                randomId(),
                sourceBefore("fun"),
                Markers.EMPTY,
                "fun",
                J.Modifier.Type.LanguageExtension,
                lastAnnotations
            )
        )
        var typeParameters: J.TypeParameters? = null
        if (simpleFunction.typeParameters.isNotEmpty()) {
            val before = sourceBefore("<")
            val params: MutableList<JRightPadded<J.TypeParameter?>> = ArrayList(simpleFunction.typeParameters.size)
            val parameters = simpleFunction.typeParameters
            for (i in parameters.indices) {
                val typeParameter = parameters[i]
                val j: J = visitElement(typeParameter, data)!!
                params.add(
                    padRight(
                        j as J.TypeParameter,
                        if (i == parameters.size - 1) sourceBefore(">") else sourceBefore(",")
                    )
                )
            }
            typeParameters = J.TypeParameters(
                randomId(),
                before,
                Markers.EMPTY,
                emptyList(),
                params
            )
        }
        var infixReceiver: JRightPadded<J.VariableDeclarations.NamedVariable>? = null
        if (simpleFunction.receiverParameter != null) {
            // Infix functions are de-sugared during the backend phase of the compiler.
            // The de-sugaring process moves the infix receiver to the first position of the method declaration.
            // The infix receiver is added as to the `J.MethodInvocation` parameters, and marked to distinguish the parameter.
            markers = markers.addIfAbsent(Extension(randomId()))
            val receiver =
                convertToExpression<Expression>(simpleFunction.receiverParameter!!, data)!!
            infixReceiver = JRightPadded.build(
                J.VariableDeclarations.NamedVariable(
                    randomId(),
                    Space.EMPTY,
                    Markers.EMPTY.addIfAbsent(Extension(randomId())),
                    J.Identifier(
                        randomId(),
                        Space.EMPTY,
                        Markers.EMPTY,
                        emptyList(),
                        "<receiverType>",
                        null,
                        null
                    ),
                    emptyList(),
                    padLeft(Space.EMPTY, receiver),
                    null
                )
            )
                .withAfter(sourceBefore("."))
        }
        val methodName: String = if ("<no name provided>" == simpleFunction.name.asString()) {
            // Extract name from source.
            throw IllegalStateException("Unresolved function.")
        } else {
            simpleFunction.name.asString()
        }
        val name = createIdentifier(methodName, simpleFunction)
        var before = sourceBefore("(")
        var params = if (simpleFunction.valueParameters.isNotEmpty()) JContainer.build(
            before,
            convertAll<Statement>(simpleFunction.valueParameters, ",", ")", data),
            Markers.EMPTY
        ) else JContainer.build(
            before, listOf(
                padRight<Statement>(
                    J.Empty(randomId(), sourceBefore(")"), Markers.EMPTY), Space.EMPTY
                )
            ), Markers.EMPTY
        )
        if (simpleFunction.receiverParameter != null) {
            // Insert the infix receiver to the list of parameters.
            var implicitParam = J.VariableDeclarations(
                randomId(),
                Space.EMPTY,
                Markers.EMPTY.addIfAbsent(Extension(randomId())),
                emptyList(),
                emptyList(),
                null,
                null,
                emptyList(),
                listOf(infixReceiver)
            )
            implicitParam = implicitParam.withMarkers(
                implicitParam.markers.addIfAbsent(
                    TypeReferencePrefix(
                        randomId(),
                        Space.EMPTY
                    )
                )
            )
            val newStatements: MutableList<JRightPadded<Statement>> = ArrayList(params.elements.size + 1)
            newStatements.add(JRightPadded.build(implicitParam))
            newStatements.addAll(params.padding.elements)
            params = params.padding.withElements(newStatements)
        }
        var saveCursor = cursor
        var returnTypeExpression: TypeTree? = null
        before = whitespace()
        if (skip(":")) {
            markers = markers.addIfAbsent(TypeReferencePrefix(randomId(), before))
            returnTypeExpression = visitElement(simpleFunction.returnTypeRef, data) as TypeTree?
            saveCursor = cursor
            before = whitespace()
            if (at('?')) {
                returnTypeExpression = returnTypeExpression!!.withMarkers(
                    returnTypeExpression.markers.addIfAbsent(IsNullable(randomId(), before))
                )
            } else {
                cursor(saveCursor)
            }
        } else {
            cursor(saveCursor)
        }
        val body = mapFunctionBody(simpleFunction, data)

        return J.MethodDeclaration(
            randomId(),
            prefix,
            markers,
            if (leadingAnnotations.isEmpty()) emptyList() else leadingAnnotations,
            if (modifiers.isEmpty()) emptyList() else modifiers,
            typeParameters,
            returnTypeExpression,
            J.MethodDeclaration.IdentifierWithAnnotations(name, emptyList()),
            params,
            null,
            body,
            null,
            methodDeclarationType(simpleFunction, null, getCurrentFile())
        )
    }

    override fun visitSmartCastExpression(smartCastExpression: FirSmartCastExpression, data: ExecutionContext): J {
        return visitElement(smartCastExpression.originalExpression, data)!!
    }

    override fun visitStarProjection(starProjection: FirStarProjection, data: ExecutionContext): J {
        val prefix = whitespace()
        skip("*")
        return J.Wildcard(randomId(), prefix, Markers.EMPTY, null, null)
    }

    override fun visitStringConcatenationCall(
        stringConcatenationCall: FirStringConcatenationCall,
        data: ExecutionContext
    ): J {
        val prefix = whitespace()
        val delimiter: String = if (source.startsWith("\"\"\"", cursor)) {
            "\"\"\""
        } else if (source[cursor] == '$') {
            "$"
        } else {
            "\""
        }
        cursor += delimiter.length
        val values: MutableList<J?> = ArrayList(stringConcatenationCall.argumentList.arguments.size)
        val arguments = stringConcatenationCall.argumentList.arguments
        var i = 0
        while (i < arguments.size) {
            val e = arguments[i]
            val savedCursor = cursor
            val before = whitespace()
            val isExpression = source[cursor] == '$' && (source[cursor+1] == '{' || source[cursor+1].isJavaIdentifierStart())
            if (cursor < e.source!!.endOffset && isExpression && skip("$")) {
                val inBraces = skip("{")
                values.add(
                    K.KString.Value(
                        randomId(),
                        before,
                        Markers.EMPTY,
                        visitElement(e, data)!!,
                        if (inBraces) sourceBefore("}") else Space.EMPTY,
                        inBraces
                    )
                )
            } else {
                cursor = savedCursor
                values.add(visitElement(e, data))
            }
            i++
        }
        cursor += delimiter.length
        return K.KString(
            randomId(),
            prefix,
            Markers.EMPTY,
            delimiter,
            values,
            type(stringConcatenationCall)
        )
    }

    @OptIn(SymbolInternals::class)
    override fun visitThisReceiverExpression(
        thisReceiverExpression: FirThisReceiverExpression,
        data: ExecutionContext
    ): J {
        if (thisReceiverExpression.isImplicit) {
            return J.Empty(randomId(), Space.EMPTY, Markers.EMPTY)
        }
        val prefix = sourceBefore("this")
        var label: J.Identifier? = null
        if (thisReceiverExpression.calleeReference.labelName != null) {
            skip("@")
            label = createIdentifier(
                thisReceiverExpression.calleeReference.labelName!!,
                thisReceiverExpression.calleeReference.boundSymbol!!.fir
            )
        }
        return K.KThis(
            randomId(),
            prefix,
            Markers.EMPTY,
            label,
            type(thisReceiverExpression)
        )
    }

    override fun visitTypeAlias(typeAlias: FirTypeAlias, data: ExecutionContext): J {
        val prefix = whitespace()
        val markers = Markers.EMPTY
        val aliasNode = getRealPsiElement(typeAlias)
        var modifiers: MutableList<J.Modifier> = ArrayList()
        val leadingAnnotations: MutableList<J.Annotation> = mutableListOf()
        val lastAnnotations: MutableList<J.Annotation> = mutableListOf()
        val modifierList = getModifierList(aliasNode)
        if (modifierList != null) {
            modifiers = mapModifierList(modifierList, typeAlias.annotations, leadingAnnotations, lastAnnotations)
        }
        modifiers.add(
            J.Modifier(
                randomId(),
                sourceBefore("typealias"),
                markers,
                "typealias",
                J.Modifier.Type.LanguageExtension,
                lastAnnotations
            )
        )
        val name = createIdentifier(typeAlias.name.asString(), type(typeAlias.expandedTypeRef), null)
        val typeExpression: TypeTree = if (typeAlias.typeParameters.isEmpty()) name else J.ParameterizedType(
            randomId(),
            name.prefix,
            Markers.EMPTY,
            name.withPrefix(Space.EMPTY),
            JContainer.build(
                sourceBefore("<"),
                convertAllToExpressions(typeAlias.typeParameters, ",", ">", data),
                Markers.EMPTY
            ),
            name.type
        )
        val initializerPrefix = sourceBefore("=")
        val expr = convertToExpression<Expression>(typeAlias.expandedTypeRef, data)!!
        val namedVariable = padRight(
            J.VariableDeclarations.NamedVariable(
                randomId(),
                Space.EMPTY,
                Markers.EMPTY,  // typealias does not have a name.
                J.Identifier(
                    randomId(),
                    Space.EMPTY,
                    Markers.EMPTY,
                    emptyList(),
                    "",
                    null,
                    null
                ),
                emptyList(),
                padLeft(initializerPrefix, expr),
                null
            ), Space.EMPTY
        )
        val vars: MutableList<JRightPadded<J.VariableDeclarations.NamedVariable>> = ArrayList(1)
        vars.add(namedVariable)
        return J.VariableDeclarations(
            randomId(),
            prefix,
            markers,
            if (leadingAnnotations.isEmpty()) emptyList() else leadingAnnotations,
            modifiers,
            typeExpression,
            null,
            emptyList(),
            vars
        )
    }

    override fun visitTypeOperatorCall(typeOperatorCall: FirTypeOperatorCall, data: ExecutionContext): J {
        val prefix = whitespace()
        val expression = typeOperatorCall.argumentList.arguments[0]
        var markers = Markers.EMPTY
        // A when subject expression does not have a target because it's implicit
        val element: Expression = if (expression is FirWhenSubjectExpression) {
            J.Empty(randomId(), Space.EMPTY, Markers.EMPTY)
        } else {
            val target: FirElement =
                if (expression is FirSmartCastExpression) expression.originalExpression else expression
            convertToExpression(target, data)!!
        }
        val after: Space
        when (typeOperatorCall.operation) {
            FirOperation.IS -> after = sourceBefore("is")
            FirOperation.NOT_IS -> {
                after = sourceBefore("!is")
                markers = markers.addIfAbsent(NotIs(randomId()))
            }

            FirOperation.AS -> after = sourceBefore("as")
            FirOperation.SAFE_AS -> {
                after = sourceBefore("as?")
                markers = markers.addIfAbsent(IsNullSafe(randomId(), Space.EMPTY))
            }

            else -> throw UnsupportedOperationException("Unsupported type operator " + typeOperatorCall.operation.name)
        }
        return if (typeOperatorCall.operation == FirOperation.AS || typeOperatorCall.operation == FirOperation.SAFE_AS) {
            J.TypeCast(
                randomId(),
                prefix,
                markers,
                J.ControlParentheses(
                    randomId(),
                    after,
                    Markers.EMPTY,
                    JRightPadded.build(visitElement(typeOperatorCall.conversionTypeRef, data) as TypeTree)
                ),
                element
            )
        } else {
            val expr = JRightPadded.build(element).withAfter(after)
            val clazz: J = visitElement(typeOperatorCall.conversionTypeRef, data)!!
            J.InstanceOf(
                randomId(),
                prefix,
                markers,
                expr,
                clazz,
                null,
                type(typeOperatorCall)
            )
        }
    }

    override fun visitTypeParameter(typeParameter: FirTypeParameter, data: ExecutionContext): J {
        val prefix = whitespace()
        var markers = Markers.EMPTY
        val annotations: MutableList<J.Annotation?> = ArrayList(typeParameter.annotations.size)
        for (annotation in typeParameter.annotations) {
            annotations.add(visitElement(annotation, data) as J.Annotation?)
        }
        if (typeParameter.isReified) {
            // Add reified as an annotation to preserve whitespace.
            val name = J.Identifier(
                randomId(),
                Space.EMPTY,
                Markers.EMPTY,
                emptyList(),
                "reified",
                null,
                null
            )
            val reified = J.Annotation(
                randomId(), sourceBefore("reified"), Markers.EMPTY.addIfAbsent(
                    Modifier(randomId())
                ), name, JContainer.empty()
            )
            annotations.add(reified)
        }
        val nonImplicitParams: MutableList<FirTypeRef> = ArrayList(typeParameter.bounds.size)
        for (bound in typeParameter.bounds) {
            if (bound !is FirImplicitNullableAnyTypeRef) {
                nonImplicitParams.add(bound)
            }
        }
        val variance = typeParameter.variance
        val name: Expression
        var bounds: JContainer<TypeTree>? = null
        if (variance == Variance.IN_VARIANCE) {
            markers = markers.addIfAbsent(GenericType(randomId(), GenericType.Variance.CONTRAVARIANT))
            name = J.Identifier(
                randomId(),
                Space.EMPTY,
                Markers.build(listOf(Implicit(randomId()))),
                emptyList(),
                "Any",
                null,
                null
            )
            bounds = JContainer.build(
                sourceBefore("in"),
                listOf(padRight(createIdentifier(typeParameter.name.asString(), typeParameter), Space.EMPTY)),
                Markers.EMPTY
            )
        } else if (variance == Variance.OUT_VARIANCE) {
            markers = markers.addIfAbsent(GenericType(randomId(), GenericType.Variance.COVARIANT))
            name = J.Identifier(
                randomId(),
                Space.EMPTY,
                Markers.build(listOf(Implicit(randomId()))),
                emptyList(),
                "Any",
                null,
                null
            )
            bounds = JContainer.build(
                sourceBefore("out"),
                listOf(padRight(createIdentifier(typeParameter.name.asString(), typeParameter), Space.EMPTY)),
                Markers.EMPTY
            )
        } else {
            name = createIdentifier(typeParameter.name.asString(), typeParameter)
            if (nonImplicitParams.size == 1) {
                val saveCursor = cursor
                whitespace()
                if (source[cursor] == ':') {
                    cursor(saveCursor)
                    bounds = JContainer.build(
                        sourceBefore(":"), listOf(
                            padRight(
                                visitElement(
                                    nonImplicitParams[0], data
                                ) as TypeTree, Space.EMPTY
                            )
                        ), Markers.EMPTY
                    )
                } else {
                    cursor(saveCursor)
                }
            }
        }
        return J.TypeParameter(
            randomId(),
            prefix,
            markers,
            annotations,
            name,
            bounds
        )
    }

    override fun visitTryExpression(tryExpression: FirTryExpression, data: ExecutionContext): J {
        val prefix = whitespace()
        skip("try")
        val block = visitElement(tryExpression.tryBlock, data) as J.Block
        val catches: MutableList<J.Try.Catch?> = ArrayList(tryExpression.catches.size)
        for (aCatch in tryExpression.catches) {
            catches.add(visitElement(aCatch, data) as J.Try.Catch?)
        }
        val finally: JLeftPadded<J.Block>? = if (tryExpression.finallyBlock == null) null else padLeft(
            sourceBefore("finally"),
            visitElement(tryExpression.finallyBlock!!, data) as J.Block
        )
        return J.Try(
            randomId(),
            prefix,
            Markers.EMPTY,
            null,
            block,
            catches,
            finally
        )
    }

    override fun visitTypeProjectionWithVariance(
        typeProjectionWithVariance: FirTypeProjectionWithVariance,
        data: ExecutionContext
    ): J {
        var markers = Markers.EMPTY
        var bounds: JContainer<TypeTree>? = null
        var name: Expression? = null
        when (typeProjectionWithVariance.variance) {
            Variance.IN_VARIANCE -> {
                markers = markers.addIfAbsent(GenericType(randomId(), GenericType.Variance.CONTRAVARIANT))

                bounds = JContainer.build(
                    sourceBefore("in"),
                    listOf(padRight(visitResolvedTypeRef(typeProjectionWithVariance.typeRef as FirResolvedTypeRef, data) as TypeTree, Space.EMPTY)),
                    Markers.EMPTY
                )
            }
            Variance.OUT_VARIANCE -> {
                markers = markers.addIfAbsent(GenericType(randomId(), GenericType.Variance.COVARIANT))

                bounds = JContainer.build(
                    sourceBefore("out"),
                    listOf(padRight(visitResolvedTypeRef(typeProjectionWithVariance.typeRef as FirResolvedTypeRef, data) as TypeTree, Space.EMPTY)),
                    Markers.EMPTY
                )
            }
            else -> {
                name = visitResolvedTypeRef(typeProjectionWithVariance.typeRef as FirResolvedTypeRef, data) as Expression?
            }
        }

        return name
            ?: K.TypeParameterExpression(randomId(), J.TypeParameter(
                randomId(),
                Space.EMPTY,
                markers,
                emptyList(),
                J.Identifier(
                    randomId(),
                    Space.EMPTY,
                    Markers.build(listOf(Implicit(randomId()))),
                    emptyList(),
                    "Any",
                    null,
                    null
                ),
                bounds
            ))
    }

    override fun visitUserTypeRef(userTypeRef: FirUserTypeRef, data: ExecutionContext): J {
        val prefix = whitespace()
        var markers = Markers.EMPTY
        val name = StringBuilder()
        val qualifier = userTypeRef.qualifier
        for (i in qualifier.indices) {
            val part = qualifier[i]
            val whitespace = whitespace()
            name.append(whitespace.whitespace)
            name.append(part.name.asString())
            skip(part.name.asString())
            if (i < qualifier.size - 1) {
                require(part.typeArgumentList.typeArguments.isEmpty()) { "Unsupported type parameters in user part " + part.name }
                name.append(whitespace().whitespace)
                name.append(".")
                skip(".")
            }
        }
        val nameTree: NameTree = build(name.toString())
        val part = userTypeRef.qualifier[userTypeRef.qualifier.size - 1]
        return if (part.typeArgumentList.typeArguments.isNotEmpty()) {
            val typeArgPrefix = sourceBefore("<")
            val parameters: MutableList<JRightPadded<Expression>> = ArrayList(part.typeArgumentList.typeArguments.size)
            val typeArguments = part.typeArgumentList.typeArguments
            for (i in typeArguments.indices) {
                val typeArgument = typeArguments[i]
                parameters.add(
                    JRightPadded.build(convertToExpression<J>(typeArgument, data) as Expression)
                        .withAfter(
                            if (i < typeArguments.size - 1) sourceBefore(",") else sourceBefore(">")
                        )
                )
            }
            if (userTypeRef.isMarkedNullable) {
                markers = markers.addIfAbsent(IsNullable(randomId(), sourceBefore("?")))
            }
            J.ParameterizedType(
                randomId(),
                prefix,
                markers,
                nameTree,
                JContainer.build(typeArgPrefix, parameters, Markers.EMPTY),
                type(userTypeRef)
            )
        } else {
            if (userTypeRef.isMarkedNullable) {
                markers = markers.addIfAbsent(IsNullable(randomId(), sourceBefore("?")))
            }
            nameTree.withPrefix<J>(prefix)
                .withMarkers(markers)
        }
    }

    override fun visitValueParameter(valueParameter: FirValueParameter, data: ExecutionContext): J {
        val prefix = whitespace()
        var markers = Markers.EMPTY
        val range = TextRange(valueParameter.source!!.startOffset, valueParameter.source!!.endOffset)
        val firAnnotations: MutableList<FirAnnotation> = mutableListOf()
        firAnnotations.addAll(valueParameter.annotations)
        if (generatedFirProperties.containsKey(range)) {
            firAnnotations.addAll(collectFirAnnotations(generatedFirProperties[range]!!))
        }
        var modifiers: MutableList<J.Modifier> = ArrayList()
        val leadingAnnotations: MutableList<J.Annotation> = mutableListOf()
        var lastAnnotations: MutableList<J.Annotation>? = mutableListOf()
        val node = getRealPsiElement(valueParameter) as KtParameter?
        val modifierList = getModifierList(node)
        if (modifierList != null) {
            modifiers = mapModifierList(modifierList, firAnnotations, leadingAnnotations, lastAnnotations!!)
        }
        checkNotNull(node) { "No node found for $valueParameter" }
        val varOrVar = (node as KtValVarKeywordOwner).valOrVarKeyword
        if (varOrVar != null) {
            modifiers.add(mapToJModifier(varOrVar.text, lastAnnotations!!))
            lastAnnotations = null
        }
        var valueName = ""
        if ("<unused var>" == valueParameter.name.toString()) {
            valueName = "_"
        } else if ("<no name provided>" != valueParameter.name.toString()) {
            valueName = valueParameter.name.asString()
        }
        var name = createIdentifier(valueName, valueParameter)
        if (lastAnnotations != null) {
            name = name.withAnnotations(lastAnnotations)
        }
        var typeExpression: TypeTree? = null
        if (valueParameter.returnTypeRef is FirResolvedTypeRef && (valueParameter.returnTypeRef.source == null || valueParameter.returnTypeRef.source!!.kind !is KtFakeSourceElementKind)) {
            val typeRef = valueParameter.returnTypeRef as FirResolvedTypeRef
            if (typeRef.delegatedTypeRef != null) {
                val delimiterPrefix = whitespace()
                val addTypeReferencePrefix = skip(":")
                if (addTypeReferencePrefix) {
                    markers = markers.addIfAbsent(TypeReferencePrefix(randomId(), delimiterPrefix))
                }
                val j: J = visitElement(typeRef, data)!!
                typeExpression = if (j is TypeTree) {
                    j
                } else {
                    throw IllegalStateException("Unexpected type expression: " + j.javaClass.name)
                }
            } else if ("_" == valueName) {
                val savedCursor = cursor
                val delimiterPrefix = whitespace()
                if (skip(":")) {
                    markers = markers.addIfAbsent(TypeReferencePrefix(randomId(), delimiterPrefix))
                    val j: J = visitElement(typeRef, data)!!
                    typeExpression = if (j is TypeTree) {
                        j
                    } else {
                        throw IllegalStateException("Unexpected type expression: " + j.javaClass.name)
                    }
                } else {
                    cursor = savedCursor
                }
            }
        }
        val initializer =
            if (valueParameter.initializer != null) valueParameter.initializer else if (valueParameter.defaultValue != null) valueParameter.defaultValue else null
        val namedVariable = maybeSemicolon(
            J.VariableDeclarations.NamedVariable(
                randomId(),
                Space.EMPTY,
                Markers.EMPTY,
                name,
                emptyList(),
                if (initializer != null) padLeft(sourceBefore("="), convertToExpression(initializer, data)!!) else null,
                variableType(valueParameter, null, getCurrentFile())
            )
        )
        val vars: MutableList<JRightPadded<J.VariableDeclarations.NamedVariable>> = ArrayList(1)
        vars.add(namedVariable)
        return J.VariableDeclarations(
            randomId(),
            prefix,
            markers,
            if (leadingAnnotations.isEmpty()) emptyList() else leadingAnnotations,
            if (modifiers.isEmpty()) emptyList() else modifiers,
            typeExpression,
            null,
            emptyList(),
            vars
        )
    }

    override fun visitVariableAssignment(variableAssignment: FirVariableAssignment, data: ExecutionContext): J {
        val unaryAssignment =
            variableAssignment.rValue is FirFunctionCall && (variableAssignment.rValue as FirFunctionCall).origin == FirFunctionCallOrigin.Operator &&
                    (variableAssignment.rValue as FirFunctionCall).calleeReference is FirResolvedNamedReference &&
                    isUnaryOperation((variableAssignment.rValue as FirFunctionCall).calleeReference.name.asString())
        val node = getRealPsiElement(variableAssignment) as KtBinaryExpression?
        if (unaryAssignment && node == null) {
            return visitElement(variableAssignment.rValue, data)!!
        }
        val prefix = whitespace()
        val variable =
            if (variableAssignment.lValue is FirDesugaredAssignmentValueReferenceExpression) {
                convertToExpression(
                    (variableAssignment.lValue as FirDesugaredAssignmentValueReferenceExpression).expressionRef.value,
                    data
                )!!
            } else {
                convertToExpression<Expression>(variableAssignment.lValue, data)!!
            }
        val opText = node!!.operationReference.node.text
        val isCompoundAssignment = opText == "-=" || opText == "+=" || opText == "*=" || opText == "/="
        return if (isCompoundAssignment) {
            val opPrefix = whitespace()
            val op: J.AssignmentOperation.Type = when (opText) {
                "-=" -> {
                    skip("-=")
                    J.AssignmentOperation.Type.Subtraction
                }

                "+=" -> {
                    skip("+=")
                    J.AssignmentOperation.Type.Addition
                }

                "*=" -> {
                    skip("*=")
                    J.AssignmentOperation.Type.Multiplication
                }

                "/=" -> {
                    skip("/=")
                    J.AssignmentOperation.Type.Division
                }

                else -> throw IllegalArgumentException("Unexpected compound assignment.")
            }
            require(
                !(variableAssignment.rValue !is FirFunctionCall ||
                        (variableAssignment.rValue as FirFunctionCall).argumentList.arguments.size != 1)
            ) { "Unexpected compound assignment." }
            val rhs: FirElement = (variableAssignment.rValue as FirFunctionCall).argumentList.arguments[0]
            J.AssignmentOperation(
                randomId(),
                prefix,
                Markers.EMPTY,
                variable,
                padLeft(opPrefix, op),
                convertToExpression(rhs, data)!!,
                type(variableAssignment)
            )
        } else {
            val exprPrefix = sourceBefore("=")
            val expr =
                convertToExpression<Expression>(variableAssignment.rValue, data)!!
            J.Assignment(
                randomId(),
                prefix,
                Markers.EMPTY,
                variable,
                padLeft(exprPrefix, expr),
                type(variableAssignment)
            )
        }
    }

    override fun visitWhenBranch(whenBranch: FirWhenBranch, data: ExecutionContext): J {
        val prefix = whitespace()
        @Suppress("ControlFlowWithEmptyBody")
        if (skip("if")) {
        } else require(
            whenBranch.condition is FirElseIfTrueCondition ||
                    whenBranch.condition is FirEqualityOperatorCall
        ) { "Unsupported condition type." }
        val singleExpression = whenBranch.result is FirSingleExpressionBlock
        return if (whenBranch.condition is FirElseIfTrueCondition) {
            val result: FirElement =
                if (singleExpression) (whenBranch.result as FirSingleExpressionBlock).statement else whenBranch.result
            val j: J = visitElement(result, data)!!
            j.withPrefix(prefix)
        } else {
            val controlParentheses = mapControlParentheses(whenBranch.condition)
            val result: FirElement =
                if (singleExpression) (whenBranch.result as FirSingleExpressionBlock).statement else whenBranch.result
            var j: J = visitElement(result, data)!!
            if (j !is Statement && j is Expression) {
                j = K.ExpressionStatement(randomId(), j)
            }
            J.If(
                randomId(),
                prefix,
                Markers.EMPTY,
                controlParentheses,
                JRightPadded.build(j as Statement),
                null
            )
        }
    }

    override fun visitWhenExpression(whenExpression: FirWhenExpression, data: ExecutionContext): J {
        val saveCursor = cursor
        val prefix = whitespace()
        if (skip("when")) {
            // Create the entire when expression here to simplify visiting `WhenBranch`, since `if` and `when` share the same data structure.
            var controlParentheses: J.ControlParentheses<J>? = null
            if (whenExpression.subjectVariable != null) {
                controlParentheses = J.ControlParentheses(
                    randomId(),
                    sourceBefore("("),
                    Markers.EMPTY,
                    padRight(visitElement(whenExpression.subjectVariable!!, data)!!, sourceBefore(")"))
                )
            } else if (whenExpression.subject != null) {
                controlParentheses = J.ControlParentheses(
                    randomId(),
                    sourceBefore("("),
                    Markers.EMPTY,
                    padRight(convertToExpression(whenExpression.subject!!, data)!!, sourceBefore(")"))
                )
            }
            val bodyPrefix = sourceBefore("{")
            val statements: MutableList<JRightPadded<Statement>> = ArrayList(whenExpression.branches.size)
            for (whenBranch in whenExpression.branches) {
                val exprSize =
                    if (whenBranch.condition is FirEqualityOperatorCall) (whenBranch.condition as FirEqualityOperatorCall).argumentList.arguments.size - 1 else 1
                val expressions: MutableList<JRightPadded<Expression>> = ArrayList(exprSize)
                val branchPrefix = whitespace()
                if (whenBranch.condition is FirElseIfTrueCondition) {
                    expressions.add(padRight(createIdentifier("else"), sourceBefore("->")))
                } else if (whenBranch.condition is FirEqualityOperatorCall) {
                    val arguments: MutableList<FirExpression> =
                        ArrayList((whenBranch.condition as FirEqualityOperatorCall).argumentList.arguments.size)
                    for (argument in (whenBranch.condition as FirEqualityOperatorCall).argumentList.arguments) {
                        if (argument !is FirWhenSubjectExpression) {
                            arguments.add(argument)
                        }
                    }
                    if (arguments.size == 1) {
                        expressions.add(
                            padRight(
                                convertToExpression(
                                    arguments[0], data
                                )!!, sourceBefore("->")
                            )
                        )
                    } else {
                        val expr =
                            convertToExpression<Expression>(whenBranch.condition, data)!!
                        expressions.add(padRight(expr, sourceBefore("->")))
                    }
                } else {
                    val expr: Expression = convertToExpression(whenBranch.condition, data)!!
                    var padded = maybeTrailingComma(expr)
                    if (padded.markers.markers.isEmpty()) {
                        padded = padded.withAfter(sourceBefore("->"))
                    } else {
                        skip("->")
                    }
                    expressions.add(padded)
                }
                val expressionContainer = JContainer.build(Space.EMPTY, expressions, Markers.EMPTY)
                val body: J = visitElement(whenBranch.result, data)!!
                val branch = K.WhenBranch(
                    randomId(),
                    branchPrefix,
                    Markers.EMPTY,
                    expressionContainer,
                    padRight(body, Space.EMPTY)
                )
                statements.add(padRight(branch, Space.EMPTY))
            }
            val bodySuffix = sourceBefore("}")
            val body = J.Block(
                randomId(),
                bodyPrefix,
                Markers.EMPTY,
                JRightPadded(false, Space.EMPTY, Markers.EMPTY),
                statements,
                bodySuffix
            )
            return K.When(
                randomId(),
                prefix,
                Markers.EMPTY,
                controlParentheses,
                body,
                type(whenExpression)
            )
        }

        // Otherwise, create an if branch.
        cursor(saveCursor)
        val whenBranch = whenExpression.branches[0]
        val firstElement: J = visitElement(whenBranch, data)!!
        check(firstElement is J.If) { "First element of when expression was not an if." }
        var ifStatement = firstElement
        val elseClauses: MutableList<J> = ArrayList(whenExpression.branches.size - 1)
        val branches = whenExpression.branches
        for (i in 1 until branches.size) {
            val branch = branches[i]
            val elsePrefix = sourceBefore("else")
            var j = visitWhenBranch(branch, data)
            if (j !is Statement && j is Expression) {
                j = K.ExpressionStatement(randomId(), j)
            }
            val ifElse = J.If.Else(
                randomId(),
                elsePrefix,
                Markers.EMPTY,
                JRightPadded.build(j as Statement)
            )
            elseClauses.add(ifElse)
        }
        elseClauses.add(0, ifStatement)
        var ifElse: J.If.Else? = null
        for (i in elseClauses.indices.reversed()) {
            var j: J? = elseClauses[i]
            if (j is J.If.Else) {
                if (j.body is J.If) {
                    var addElse = j.body as J.If
                    addElse = addElse.withElsePart(ifElse)
                    j = j.withBody(addElse)
                }
                ifElse = j as J.If.Else?
            } else if (j is J.If) {
                ifStatement = j.withElsePart(ifElse)
            }
        }
        return ifStatement
    }

    override fun visitWhileLoop(whileLoop: FirWhileLoop, data: ExecutionContext): J {
        var label: J.Label? = null
        if (whileLoop.label != null) {
            label = visitElement(whileLoop.label!!, data) as J.Label?
        }
        val prefix = whitespace()
        skip("while")
        val controlParentheses = mapControlParentheses(whileLoop.condition)
        val body = visitElement(whileLoop.block, data) as Statement
        val statement = J.WhileLoop(
            randomId(),
            prefix,
            Markers.EMPTY,
            controlParentheses,
            JRightPadded.build(body)
        )
        return if (label != null) label.withStatement(statement) else statement
    }

    override fun visitArgumentList(argumentList: FirArgumentList, data: ExecutionContext): J {
        throw UnsupportedOperationException(generateUnsupportedMessage("FirArgumentList"))
    }

    override fun visitAugmentedArraySetCall(
        augmentedArraySetCall: FirAugmentedArraySetCall,
        data: ExecutionContext
    ): J {
        throw UnsupportedOperationException(generateUnsupportedMessage("FirAugmentedArraySetCall"))
    }

    override fun visitAssignmentOperatorStatement(
        assignmentOperatorStatement: FirAssignmentOperatorStatement,
        data: ExecutionContext
    ): J {
        throw UnsupportedOperationException(generateUnsupportedMessage("FirAssignmentOperatorStatement"))
    }

    override fun visitAnnotation(annotation: FirAnnotation, data: ExecutionContext): J {
        throw UnsupportedOperationException(generateUnsupportedMessage("FirAnnotation"))
    }

    override fun visitAnnotationContainer(annotationContainer: FirAnnotationContainer, data: ExecutionContext): J {
        throw UnsupportedOperationException(generateUnsupportedMessage("FirAnnotationContainer"))
    }

    override fun visitAnnotationArgumentMapping(
        annotationArgumentMapping: FirAnnotationArgumentMapping,
        data: ExecutionContext
    ): J {
        throw UnsupportedOperationException(generateUnsupportedMessage("FirAnnotationArgumentMapping"))
    }

    override fun visitBackingField(backingField: FirBackingField, data: ExecutionContext): J {
        throw UnsupportedOperationException(generateUnsupportedMessage("FirBackingField"))
    }

    override fun visitContextReceiver(contextReceiver: FirContextReceiver, data: ExecutionContext): J {
        throw UnsupportedOperationException(generateUnsupportedMessage("FirContextReceiver"))
    }

    override fun visitConstructor(constructor: FirConstructor, data: ExecutionContext): J {
        val prefix = whitespace()
        var markers = Markers.EMPTY
        var modifiers: MutableList<J.Modifier> = ArrayList()
        val leadingAnnotations: MutableList<J.Annotation> = mutableListOf()
        val lastAnnotations: MutableList<J.Annotation> = mutableListOf()
        val node = getRealPsiElement(constructor) as KtSecondaryConstructor?
        val modifierList = getModifierList(node)
        if (modifierList != null) {
            modifiers = mapModifierList(modifierList, constructor.annotations, leadingAnnotations, lastAnnotations)
        }
        modifiers.add(mapToJModifier("constructor", lastAnnotations))
        var infixReceiver: JRightPadded<J.VariableDeclarations.NamedVariable>? = null
        if (constructor.receiverParameter != null) {
            // Infix functions are de-sugared during the backend phase of the compiler.
            // The de-sugaring process moves the infix receiver to the first position of the method declaration.
            // The infix receiver is added as to the `J.MethodInvocation` parameters, and marked to distinguish the parameter.
            markers = markers.addIfAbsent(Extension(randomId()))
            val receiver =
                convertToExpression<Expression>(constructor.receiverParameter!!, data)!!
            infixReceiver = JRightPadded.build(
                J.VariableDeclarations.NamedVariable(
                    randomId(),
                    Space.EMPTY,
                    Markers.EMPTY.addIfAbsent(Extension(randomId())),
                    J.Identifier(
                        randomId(),
                        Space.EMPTY,
                        Markers.EMPTY,
                        emptyList(),
                        "<receiverType>",
                        null,
                        null
                    ),
                    emptyList(),
                    padLeft(Space.EMPTY, receiver),
                    null
                )
            )
                .withAfter(sourceBefore("."))
        }
        var saveCursor = cursor
        val name = createIdentifier(node!!.name, constructor).withMarkers(
            Markers.build(
                listOf(
                    Implicit(randomId())
                )
            )
        )
        cursor = saveCursor
        var params: JContainer<Statement>
        var before = sourceBefore("(")
        params = if (constructor.valueParameters.isNotEmpty()) JContainer.build(
            before,
            convertAll(
                constructor.valueParameters, ",", ")", data
            ),
            Markers.EMPTY
        ) else JContainer.build(
            before, listOf(
                padRight(
                    J.Empty(randomId(), sourceBefore(")"), Markers.EMPTY), Space.EMPTY
                )
            ), Markers.EMPTY
        )
        if (constructor.receiverParameter != null) {
            // Insert the infix receiver to the list of parameters.
            var implicitParam = J.VariableDeclarations(
                randomId(),
                Space.EMPTY,
                Markers.EMPTY.addIfAbsent(Extension(randomId())),
                emptyList(),
                emptyList(),
                null,
                null,
                emptyList(),
                listOf(infixReceiver)
            )
            implicitParam = implicitParam.withMarkers(
                implicitParam.markers.addIfAbsent(
                    TypeReferencePrefix(
                        randomId(),
                        Space.EMPTY
                    )
                )
            )
            val newStatements: MutableList<JRightPadded<Statement>> = ArrayList(params.elements.size + 1)
            newStatements.add(JRightPadded.build(implicitParam))
            newStatements.addAll(params.padding.elements)
            params = params.padding.withElements(newStatements)
        }

        saveCursor = cursor
        var delegationCall: K.ConstructorInvocation? = null
        before = whitespace()
        var colon: Space? = null
        if (skip(":") && constructor.delegatedConstructor != null) {
            colon = before
            val thisPrefix = whitespace()
            // The delegate constructor call is de-sugared during the backend phase of the compiler.
            val delegateName =
                createIdentifier(if (constructor.delegatedConstructor!!.isThis) "this" else "super")
            val argsPrefix = whitespace()
            val args = mapFunctionalCallArguments(constructor.delegatedConstructor!!).withBefore(argsPrefix)
            delegationCall = K.ConstructorInvocation(
                randomId(),
                thisPrefix,
                Markers.EMPTY,
                delegateName,
                args,
            )
        } else {
            cursor(saveCursor)
        }

        var body: J.Block? = null
        saveCursor = cursor
        before = whitespace()
        if (constructor.body is FirSingleExpressionBlock) {
            if (skip("=")) {
                body = convertToBlock(constructor.body as FirSingleExpressionBlock, data).withPrefix(before)
            } else {
                throw IllegalStateException("Unexpected single block expression.")
            }
        } else if (constructor.body is FirBlock) {
            cursor(saveCursor)
            body = visitElement(constructor.body!!, data) as J.Block?
        } else if (constructor.body == null) {
            cursor(saveCursor)
        } else {
            throw IllegalStateException("Unexpected constructor body.")
        }

        val methodDeclaration = J.MethodDeclaration(
            randomId(),
            prefix,
            markers,
            if (leadingAnnotations.isEmpty()) emptyList() else leadingAnnotations,
            modifiers,
            null,
            null,
            J.MethodDeclaration.IdentifierWithAnnotations(name, emptyList()),
            params,
            null,
            body,
            null,
            methodDeclarationType(constructor, null, getCurrentFile())
        )

        if (delegationCall != null) {
            return K.Constructor(randomId(), Markers.EMPTY, methodDeclaration, colon!!, delegationCall)
        }
        return methodDeclaration
    }

    override fun visitComponentCall(componentCall: FirComponentCall, data: ExecutionContext): J {
        return visitComponentCall(componentCall, data, false)
    }

    private fun visitComponentCall(
        componentCall: FirComponentCall,
        data: ExecutionContext,
        synthetic: Boolean
    ): J {
        val prefix: Space
        val receiver: JRightPadded<Expression>?
        val name: J.Identifier
        val type = methodInvocationType(componentCall, getCurrentFile())
        if (synthetic) {
            prefix = Space.build(" ", emptyList())
            receiver = null
            name = J.Identifier(
                randomId(),
                Space.EMPTY,
                Markers.EMPTY,
                emptyList(),
                componentCall.calleeReference.name.asString(),
                null,
                null
            )
        } else {
            prefix = whitespace()
            receiver = padRight(
                convertToExpression(
                    componentCall.explicitReceiver, data
                )!!, sourceBefore(".")
            )
            name = createIdentifier(componentCall.calleeReference.name.asString(), type, null)
        }
        return J.MethodInvocation(
            randomId(),
            prefix,
            Markers.EMPTY,
            receiver,
            null,
            name,
            JContainer.empty(),
            type
        )
    }

    override fun visitContractDescriptionOwner(
        contractDescriptionOwner: FirContractDescriptionOwner,
        data: ExecutionContext
    ): J {
        throw UnsupportedOperationException(generateUnsupportedMessage("FirContractDescriptionOwner"))
    }

    override fun visitContextReceiverArgumentListOwner(
        contextReceiverArgumentListOwner: FirContextReceiverArgumentListOwner,
        data: ExecutionContext
    ): J {
        throw UnsupportedOperationException(generateUnsupportedMessage("FirContextReceiverArgumentListOwner"))
    }

    override fun visitClassReferenceExpression(
        classReferenceExpression: FirClassReferenceExpression,
        data: ExecutionContext
    ): J {
        throw UnsupportedOperationException(generateUnsupportedMessage("FirClassReferenceExpression"))
    }

    override fun visitClassLikeDeclaration(classLikeDeclaration: FirClassLikeDeclaration, data: ExecutionContext): J {
        throw UnsupportedOperationException(generateUnsupportedMessage("FirClassLikeDeclaration"))
    }

    override fun visitCall(call: FirCall, data: ExecutionContext): J {
        throw UnsupportedOperationException(generateUnsupportedMessage("FirCall"))
    }

    override fun visitCallableDeclaration(callableDeclaration: FirCallableDeclaration, data: ExecutionContext): J {
        throw UnsupportedOperationException(generateUnsupportedMessage("FirCallableDeclaration"))
    }

    override fun visitDelegatedConstructorCall(
        delegatedConstructorCall: FirDelegatedConstructorCall,
        data: ExecutionContext
    ): J {
        throw UnsupportedOperationException(generateUnsupportedMessage("FirDelegatedConstructorCall"))
    }

    override fun visitDeclaration(declaration: FirDeclaration, data: ExecutionContext): J {
        throw UnsupportedOperationException(generateUnsupportedMessage("FirDeclaration"))
    }

    override fun visitDynamicTypeRef(dynamicTypeRef: FirDynamicTypeRef, data: ExecutionContext): J {
        throw UnsupportedOperationException(generateUnsupportedMessage("FirDynamicTypeRef"))
    }

    override fun visitDelegateFieldReference(
        delegateFieldReference: FirDelegateFieldReference,
        data: ExecutionContext
    ): J {
        throw UnsupportedOperationException(generateUnsupportedMessage("FirDelegateFieldReference"))
    }

    override fun visitDeclarationStatus(declarationStatus: FirDeclarationStatus, data: ExecutionContext): J {
        throw UnsupportedOperationException(generateUnsupportedMessage("FirDeclarationStatus"))
    }

    override fun visitField(field: FirField, data: ExecutionContext): J {
        throw UnsupportedOperationException(generateUnsupportedMessage("FirField"))
    }

    override fun visitFunction(function: FirFunction, data: ExecutionContext): J {
        throw UnsupportedOperationException(generateUnsupportedMessage("FirFunction"))
    }

    override fun visitFunctionTypeParameter(
        functionTypeParameter: FirFunctionTypeParameter,
        data: ExecutionContext
    ): J {
        val name: J.Identifier?
        var colon: Space? = null
        if (functionTypeParameter.name != null) {
            name = createIdentifier(functionTypeParameter.name!!.asString())
            colon = whitespace()
            skip(":")
        } else name = null
        return K.FunctionType.Parameter(
            randomId(),
            Markers.EMPTY,
            name,
            colon,
            visitElement(functionTypeParameter.returnTypeRef, data) as TypeTree
        )
    }

    override fun visitImplicitInvokeCall(implicitInvokeCall: FirImplicitInvokeCall, data: ExecutionContext): J {
        throw UnsupportedOperationException(generateUnsupportedMessage("FirImplicitInvokeCall"))
    }

    override fun visitImplicitTypeRef(implicitTypeRef: FirImplicitTypeRef, data: ExecutionContext): J {
        throw UnsupportedOperationException(generateUnsupportedMessage("FirImplicitTypeRef"))
    }

    override fun visitIntegerLiteralOperatorCall(
        integerLiteralOperatorCall: FirIntegerLiteralOperatorCall,
        data: ExecutionContext
    ): J {
        throw UnsupportedOperationException(generateUnsupportedMessage("FirIntegerLiteralOperatorCall"))
    }

    override fun visitIntersectionTypeRef(intersectionTypeRef: FirIntersectionTypeRef, data: ExecutionContext): J {
        throw UnsupportedOperationException(generateUnsupportedMessage("FirIntersectionTypeRef"))
    }

    override fun <E : FirTargetElement> visitJump(jump: FirJump<E>, data: ExecutionContext): J {
        throw UnsupportedOperationException(generateUnsupportedMessage("FirJump"))
    }

    override fun visitLoop(loop: FirLoop, data: ExecutionContext): J {
        throw UnsupportedOperationException(generateUnsupportedMessage("FirLoop"))
    }

    override fun visitLoopJump(loopJump: FirLoopJump, data: ExecutionContext): J {
        throw UnsupportedOperationException(generateUnsupportedMessage("FirLoopJump"))
    }

    override fun visitMemberDeclaration(memberDeclaration: FirMemberDeclaration, data: ExecutionContext): J {
        throw UnsupportedOperationException(generateUnsupportedMessage("FirMemberDeclaration"))
    }

    override fun visitNamedReference(namedReference: FirNamedReference, data: ExecutionContext): J {
        throw UnsupportedOperationException(generateUnsupportedMessage("FirNamedReference"))
    }

    override fun visitPlaceholderProjection(
        placeholderProjection: FirPlaceholderProjection,
        data: ExecutionContext
    ): J {
        throw UnsupportedOperationException(generateUnsupportedMessage("FirPlaceholderProjection"))
    }

    override fun visitQualifiedAccessExpression(
        qualifiedAccessExpression: FirQualifiedAccessExpression,
        data: ExecutionContext
    ): J {
        throw UnsupportedOperationException(generateUnsupportedMessage("FirQualifiedAccessExpression"))
    }

    override fun visitReference(reference: FirReference, data: ExecutionContext): J {
        throw UnsupportedOperationException(generateUnsupportedMessage("FirReference"))
    }

    @OptIn(SymbolInternals::class)
    override fun visitRegularClass(regularClass: FirRegularClass, data: ExecutionContext): J {
        val prefix = whitespace()
        var markers = Markers.EMPTY
        val node = getRealPsiElement(regularClass)
        val modifierList = getModifierList(node)
        var modifiers: MutableList<J.Modifier> = ArrayList()
        val leadingAnnotations: MutableList<J.Annotation> = mutableListOf()
        val kindAnnotations: MutableList<J.Annotation> = mutableListOf()
        if (modifierList != null) {
            modifiers = mapModifierList(modifierList, regularClass.annotations, leadingAnnotations, kindAnnotations)
        }
        var isOpen = false
        for (modifier in modifiers) {
            if (modifier.type == J.Modifier.Type.LanguageExtension && "open" == modifier.keyword) {
                isOpen = true
                break
            }
        }
        if (!isOpen) {
            modifiers.add(
                J.Modifier(
                    randomId(),
                    Space.EMPTY,
                    Markers.EMPTY,
                    null,
                    J.Modifier.Type.Final,
                    emptyList()
                )
            )
        }
        val classKind = regularClass.classKind
        val kind: J.ClassDeclaration.Kind
        if (ClassKind.INTERFACE == classKind) {
            kind = J.ClassDeclaration.Kind(
                randomId(),
                sourceBefore("interface"),
                Markers.EMPTY,
                kindAnnotations,
                J.ClassDeclaration.Kind.Type.Interface
            )
        } else if (ClassKind.OBJECT == classKind) {
            markers = markers.addIfAbsent(KObject(randomId(), Space.EMPTY))
            kind = J.ClassDeclaration.Kind(
                randomId(),
                sourceBefore("object"),
                Markers.EMPTY,
                kindAnnotations,
                J.ClassDeclaration.Kind.Type.Class
            )
        } else {
            // Enums and Interfaces are modifiers in kotlin and require the modifier prefix to preserve source code.
            kind = J.ClassDeclaration.Kind(
                randomId(),
                sourceBefore("class"),
                Markers.EMPTY,
                kindAnnotations,
                if (ClassKind.ENUM_CLASS == classKind) J.ClassDeclaration.Kind.Type.Enum else J.ClassDeclaration.Kind.Type.Class
            )
        }
        var name: J.Identifier
        if (classKind != ClassKind.OBJECT || (node as KtObjectDeclaration?)!!.nameIdentifier != null) {
            name = createIdentifier(regularClass.name.asString(), regularClass)
        } else {
            val saveCursor = cursor
            name = createIdentifier("", regularClass)
            name = name
                .withSimpleName(regularClass.name.asString())
                .withPrefix(Space.EMPTY)
                .withMarkers(name.markers.addIfAbsent(Implicit(randomId())))
            cursor = saveCursor
        }

        // KotlinTypeParameters with multiple bounds are defined outside the TypeParameter container.
        // KotlinTypeGoat<T, S> where S: A, T: B, S: C, T: D.
        // The order the bounds exist in T and S will be based on the declaration order.
        // However, each bound may be declared in any order T -> S -> T -> S.
        var typeParams: JContainer<J.TypeParameter?>? = null
        val parameters = regularClass.typeParameters.filter { it.source != null }
        if (parameters.isNotEmpty()) {
            val before = sourceBefore("<")
            val typeParameters: MutableList<JRightPadded<J.TypeParameter?>> = ArrayList(parameters.size)
            for (i in parameters.indices) {
                val j: J = visitElement(parameters[i], data)!!
                typeParameters.add(
                    padRight(
                        j as J.TypeParameter,
                        if (i == parameters.size - 1) sourceBefore(">") else sourceBefore(",")
                    )
                )
            }
            typeParams = JContainer.build(before, typeParameters, Markers.EMPTY)
        }
        val membersMultiVariablesSeparated: MutableList<FirElement> = ArrayList(regularClass.declarations.size)
        val jcEnums: MutableList<FirDeclaration> = ArrayList(regularClass.declarations.size)
        var firPrimaryConstructor: FirPrimaryConstructor? = null
        for (declaration in regularClass.declarations) {
            if (declaration is FirEnumEntry) {
                jcEnums.add(declaration)
            } else if (declaration is FirPrimaryConstructor) {
                firPrimaryConstructor = declaration
            } else if (declaration is FirProperty && declaration.source?.kind is KtFakeSourceElementKind.PropertyFromParameter) {
                val range = TextRange(declaration.source!!.startOffset, declaration.source!!.endOffset)
                generatedFirProperties[range] = declaration
            } else {
                membersMultiVariablesSeparated.add(declaration)
            }
        }
        var primaryConstructor: J.MethodDeclaration? = null
        if ((node as KtClassOrObject?)!!.primaryConstructor != null) {
            markers = markers.addIfAbsent(PrimaryConstructor(randomId()))
            primaryConstructor = mapPrimaryConstructor(firPrimaryConstructor)
        }
        var implementings: JContainer<TypeTree>? = null
        val superTypes: MutableList<JRightPadded<TypeTree>> = ArrayList(regularClass.superTypeRefs.size)
        var saveCursor = cursor
        val before = whitespace()
        skip(":")

        // Kotlin declared super class and interfaces differently than java. All types declared after the `:` are added into implementings.
        // This should probably exist on a K.ClassDeclaration view where the getters return the appropriate types.
        // The J.ClassDeclaration should have the super type set in extending and the J.NewClass should be unwrapped.

        // Filter out generated types.
        val realSuperTypes = regularClass.superTypeRefs.filter { it.source != null && it.source!!.kind !is KtFakeSourceElementKind }.toList()
        for (i in realSuperTypes.indices) {
            val typeRef = realSuperTypes[i]
            val symbol = typeRef.coneType.toRegularClassSymbol(firSession)
            // Filter out generated types.
            if (typeRef.source != null && typeRef.source!!.kind !is KtFakeSourceElementKind) {
                var element: TypeTree
                if (firPrimaryConstructor != null && symbol != null && ClassKind.CLASS == symbol.fir.classKind) {
                    val delegationCall = K.ConstructorInvocation(
                        randomId(),
                        whitespace(),
                        Markers.EMPTY,
<<<<<<< HEAD
                        emptyList(),
                        if (firPrimaryConstructor.delegatedConstructor!!.isThis) "this" else "super",
                        type(typeRef),
                        null
                    ),
                    args,
                    type(resolvedSymbol(firPrimaryConstructor.delegatedConstructor!!.calleeReference.resolved!!)) as? JavaType.Method
                )
                if (primaryConstructor == null) {
                    primaryConstructor = J.MethodDeclaration(
                        randomId(),
                        Space.EMPTY,
                        Markers.build(
                            listOf(
                                PrimaryConstructor(randomId()),
                                Implicit(randomId())
                            )
                        ),
                        emptyList(), // TODO annotations
                        emptyList(), // TODO modifiers
                        null,
                        null,
                        J.MethodDeclaration.IdentifierWithAnnotations(
                            name.withMarkers(name.markers.addIfAbsent(Implicit(randomId()))),
                            emptyList()
                        ),
                        JContainer.empty(),
                        null,
                        J.Block(
                            randomId(),
                            Space.EMPTY,
                            Markers.EMPTY.addIfAbsent(OmitBraces(randomId())),
                            JRightPadded(false, Space.EMPTY, Markers.EMPTY),
                            listOf(JRightPadded.build(delegationCall)),
                            Space.EMPTY
                        ),
                        null,
                        null // TODO type
=======
                        visitElement(typeRef, data) as TypeTree,
                        mapFunctionalCallArguments(firPrimaryConstructor.delegatedConstructor!!)
>>>>>>> f5fd04e6
                    )
                    markers = markers.addIfAbsent(PrimaryConstructor(randomId()))
                    element = delegationCall
                } else {
                    element = visitElement(typeRef, data) as TypeTree
                }

                // interface delegation (see https://kotlinlang.org/docs/delegation.html)
                if (typeRef.psi!!.parent.node.elementType == KtStubElementTypes.DELEGATED_SUPER_TYPE_ENTRY) {
                    val exprNode = typeRef.psi!!.parent.node.lastChildNode
                    val field = regularClass.declarations.first { exprNode == it.psi?.node }
                    val by = whitespace()
                    skip("by")
                    val expr = convertToExpression<Expression>((field as FirField).initializer!!, data)!!
                    element = K.DelegatedSuperType(randomId(), Markers.EMPTY, element, by, expr)
                }
                superTypes.add(
                    JRightPadded.build(element)
                        .withAfter(if (i == realSuperTypes.size - 1) Space.EMPTY else sourceBefore(","))
                )
            }
        }
        if (superTypes.isEmpty()) {
            cursor(saveCursor)
        } else {
            implementings = JContainer.build(before, superTypes, Markers.EMPTY)
        }
        saveCursor = cursor
        val bodyPrefix = whitespace()
        val omitBraces: OmitBraces
        var body: J.Block
        if (cursor == source.length || source[cursor] != '{') {
            cursor(saveCursor)
            omitBraces = OmitBraces(randomId())
            body = J.Block(
                randomId(),
                bodyPrefix,
                Markers.EMPTY,
                JRightPadded(false, Space.EMPTY, Markers.EMPTY),
                emptyList(),
                Space.EMPTY
            )
            body = body.withMarkers(body.markers.addIfAbsent(omitBraces))
        } else {
            skip("{")
            var enumSet: JRightPadded<Statement>? = null
            if (jcEnums.isNotEmpty()) {
                val semicolonPresent = AtomicBoolean(false)
                val enumValues: MutableList<JRightPadded<J.EnumValue>> = ArrayList(jcEnums.size)
                for (i in jcEnums.indices) {
                    val jcEnum = jcEnums[i]
                    val enumValue = visitElement(jcEnum, data) as J.EnumValue
                    var paddedEnumValue: JRightPadded<J.EnumValue>
                    if (i == jcEnums.size - 1) {
                        // special whitespace handling for last enum constant, as it can have a trailing comma, semicolon, both, or neither...
                        // further, any trailing whitespace is expected to be saved as the `BLOCK_END` location on the block
                        var saveCursor1 = cursor
                        val padding1 = whitespace()
                        val trailingComma = skip(",")
                        saveCursor1 = if (trailingComma) cursor else saveCursor1
                        val padding2 = if (trailingComma) whitespace() else Space.EMPTY
                        val trailingSemicolon = skip(";")
                        saveCursor1 = if (trailingSemicolon) cursor else saveCursor1
                        paddedEnumValue = JRightPadded(
                            enumValue,
                            if (trailingComma || trailingSemicolon) padding1 else Space.EMPTY,
                            if (trailingComma) Markers.build(
                                listOf(
                                    TrailingComma(
                                        randomId(),
                                        if (trailingSemicolon) padding2 else Space.EMPTY
                                    )
                                )
                            ) else Markers.EMPTY
                        )
                        semicolonPresent.set(trailingSemicolon)
                        cursor(saveCursor1)
                    } else {
                        paddedEnumValue = padRight(enumValue, sourceBefore(","))
                    }
                    enumValues.add(paddedEnumValue)
                }
                enumSet = padRight(
                    J.EnumValueSet(
                        randomId(),
                        enumValues[0].element.prefix ?: Space.EMPTY,
                        Markers.EMPTY,
                        ListUtils.map(
                            enumValues
                        ) { i: Int, ev: JRightPadded<J.EnumValue> ->
                            if (i == 0) ev.withElement(
                                ev.element.withPrefix(Space.EMPTY) ?: ev.element
                            ) else ev
                        },
                        semicolonPresent.get()
                    ),
                    Space.EMPTY
                )
            }
            val members: MutableList<JRightPadded<Statement>> = ArrayList(
                membersMultiVariablesSeparated.size + if (enumSet == null) 0 else 1
            )
            if (enumSet != null) {
                members.add(enumSet)
            }
            for (firElement in membersMultiVariablesSeparated) {
                if (firElement !is FirEnumEntry) {
                    if (firElement.source != null && firElement.source!!.kind is KtFakeSourceElementKind) {
                        continue
                    }
                    members.add(maybeSemicolon(visitElement(firElement, data) as Statement))
                }
            }
            val after = sourceBefore("}")
            body = J.Block(
                randomId(), bodyPrefix, Markers.EMPTY, JRightPadded(false, Space.EMPTY, Markers.EMPTY),
                members, after
            )
        }
        if (primaryConstructor != null) {
            body = body.withStatements(
                ListUtils.concat(
                    primaryConstructor,
                    body.statements
                )
            )
        }
        return J.ClassDeclaration(
            randomId(),
            prefix,
            markers,
            if (leadingAnnotations.isEmpty()) emptyList() else leadingAnnotations,
            if (modifiers.isEmpty()) emptyList() else modifiers,
            kind,
            name,
            typeParams,
            null,
            null,
            implementings,
            null,
            body,
            type(regularClass) as JavaType.FullyQualified?
        )
    }

    private fun mapPrimaryConstructor(primaryConstructor: FirPrimaryConstructor?): J.MethodDeclaration {
        val prefix = whitespace()
        var modifiers: MutableList<J.Modifier> = ArrayList()
        var leadingAnnotations: MutableList<J.Annotation> = mutableListOf()
        var lastAnnotations: MutableList<J.Annotation> = mutableListOf()
        val node = getRealPsiElement(primaryConstructor) as KtPrimaryConstructor?
        val modifierList = getModifierList(node)
        if (modifierList != null) {
            leadingAnnotations = ArrayList()
            lastAnnotations = ArrayList()
            modifiers =
                mapModifierList(modifierList, primaryConstructor!!.annotations, leadingAnnotations, lastAnnotations)
        }
        val cKeyword = node!!.getConstructorKeyword()
        if (cKeyword != null) {
            modifiers.add(mapToJModifier("constructor", lastAnnotations))
        }
        val type = type(primaryConstructor)
        val name = J.Identifier(
            randomId(),
            Space.EMPTY,
            Markers.EMPTY,
            emptyList(),
            node.name!!,
            type as? JavaType.Method,
            null
        )
        val before = sourceBefore("(")
        val params = if (primaryConstructor!!.valueParameters.isNotEmpty()) JContainer.build(
            before,
            convertAll<Statement>(
                primaryConstructor.valueParameters, ",", ")", data
            ),
            Markers.EMPTY
        ) else JContainer.build(
            before, listOf(
                padRight<Statement>(
                    J.Empty(randomId(), sourceBefore(")"), Markers.EMPTY), Space.EMPTY
                )
            ), Markers.EMPTY
        )
        return J.MethodDeclaration(
            randomId(),
            prefix,
            Markers.build(listOf(PrimaryConstructor(randomId()))),
            leadingAnnotations,
            if (modifiers.isEmpty()) emptyList() else modifiers,
            null,
            null,
            J.MethodDeclaration.IdentifierWithAnnotations(
                name.withMarkers(name.markers.addIfAbsent(Implicit(randomId()))),
                emptyList()
            ),
            params,
            null,
            null,
            null,
            type as? JavaType.Method
        )
    }

    private fun mapModifierList(
        currentNode: KtModifierList, annotations: List<FirAnnotation>,
        leadingAnnotations: MutableList<J.Annotation>, lastAnnotations: MutableList<J.Annotation>
    ): MutableList<J.Modifier> {
        val annotationsMap: MutableMap<Int, FirAnnotation> = HashMap()
        for (annotation in annotations) {
            annotationsMap[annotation.source!!.startOffset] = annotation
        }
        val modifiers: MutableList<J.Modifier> = ArrayList()
        var currentAnnotations: MutableList<J.Annotation> = ArrayList()
        val iterator: Iterator<PsiElement> = currentNode.allChildren.iterator()
        var leading = true
        while (iterator.hasNext()) {
            val it = iterator.next()
            if (it is LeafPsiElement && it.getNode().elementType is KtModifierKeywordToken) {
                if (leading) {
                    leading = false
                    if (currentAnnotations.isNotEmpty()) {
                        leadingAnnotations.addAll(currentAnnotations)
                        currentAnnotations = ArrayList()
                    }
                }
                modifiers.add(mapToJModifier(it.text, currentAnnotations))
                currentAnnotations = ArrayList()
            } else if (it is KtAnnotationEntry) {
                if (annotationsMap.containsKey(it.getTextRange().startOffset)) {
                    val annotation = visitElement(annotationsMap[it.getTextRange().startOffset]!!, data) as J.Annotation
                    currentAnnotations.add(annotation)
                } else {
                    throw UnsupportedOperationException("Annotation not found")
                }
            }
        }
        if (currentAnnotations.isNotEmpty()) {
            if (leading) {
                leadingAnnotations.addAll(currentAnnotations)
            } else {
                lastAnnotations.addAll(currentAnnotations)
            }
        }
        return modifiers
    }

    override fun visitResolvable(resolvable: FirResolvable, data: ExecutionContext): J {
        throw UnsupportedOperationException(generateUnsupportedMessage("FirResolvable"))
    }

    override fun visitResolvedCallableReference(
        resolvedCallableReference: FirResolvedCallableReference,
        data: ExecutionContext
    ): J {
        throw UnsupportedOperationException(generateUnsupportedMessage("FirResolvedCallableReference"))
    }

    override fun visitResolvedDeclarationStatus(
        resolvedDeclarationStatus: FirResolvedDeclarationStatus,
        data: ExecutionContext
    ): J {
        throw UnsupportedOperationException(generateUnsupportedMessage("FirResolvedDeclarationStatus"))
    }

    override fun visitResolvedImport(resolvedImport: FirResolvedImport, data: ExecutionContext): J {
        throw UnsupportedOperationException(generateUnsupportedMessage("FirResolvedImport"))
    }

    override fun visitSpreadArgumentExpression(
        spreadArgumentExpression: FirSpreadArgumentExpression,
        data: ExecutionContext
    ): J {
        if (!spreadArgumentExpression.isSpread) {
            // A spread argument without a spread operator?
            throw UnsupportedOperationException("Only spread arguments are supported")
        }
        val prefix = whitespace()
        skip("*")
        val j: J = visitElement(spreadArgumentExpression.expression, data)!!
        return j.withMarkers(j.markers.addIfAbsent(SpreadArgument(randomId(), prefix)))
    }

    override fun visitTypeRef(typeRef: FirTypeRef, data: ExecutionContext): J {
        throw UnsupportedOperationException(generateUnsupportedMessage("FirTypeRef"))
    }

    override fun visitTargetElement(targetElement: FirTargetElement, data: ExecutionContext): J {
        throw UnsupportedOperationException(generateUnsupportedMessage("FirTargetElement"))
    }

    override fun visitThisReference(thisReference: FirThisReference, data: ExecutionContext): J {
        throw UnsupportedOperationException(generateUnsupportedMessage("FirThisReference"))
    }

    override fun visitThrowExpression(throwExpression: FirThrowExpression, data: ExecutionContext): J {
        val prefix = whitespace()
        skip("throw")
        return J.Throw(
            randomId(),
            prefix,
            Markers.EMPTY,
            convertToExpression(throwExpression.exception, data)!!
        )
    }

    override fun visitTypeParameterRef(typeParameterRef: FirTypeParameterRef, data: ExecutionContext): J {
        throw UnsupportedOperationException(generateUnsupportedMessage("FirTypeParameterRef"))
    }

    override fun visitTypeParameterRefsOwner(
        typeParameterRefsOwner: FirTypeParameterRefsOwner,
        data: ExecutionContext
    ): J {
        throw UnsupportedOperationException(generateUnsupportedMessage("FirTypeParameterRefsOwner"))
    }

    override fun visitTypeParametersOwner(typeParametersOwner: FirTypeParametersOwner, data: ExecutionContext): J {
        throw UnsupportedOperationException(generateUnsupportedMessage("FirTypeParametersOwner"))
    }

    override fun visitTypeProjection(typeProjection: FirTypeProjection, data: ExecutionContext): J {
        throw UnsupportedOperationException(generateUnsupportedMessage("FirTypeProjection"))
    }

    override fun visitTypeRefWithNullability(
        typeRefWithNullability: FirTypeRefWithNullability,
        data: ExecutionContext
    ): J {
        throw UnsupportedOperationException(generateUnsupportedMessage("FirTypeRefWithNullability"))
    }

    override fun visitVarargArgumentsExpression(
        varargArgumentsExpression: FirVarargArgumentsExpression,
        data: ExecutionContext
    ): J {
        throw UnsupportedOperationException(generateUnsupportedMessage("FirVarargArgumentsExpression"))
    }

    override fun visitWhenSubjectExpression(
        whenSubjectExpression: FirWhenSubjectExpression,
        data: ExecutionContext
    ): J {
        throw UnsupportedOperationException(generateUnsupportedMessage("FirWhenSubjectExpression"))
    }

    override fun visitWrappedArgumentExpression(
        wrappedArgumentExpression: FirWrappedArgumentExpression,
        data: ExecutionContext
    ): J {
        throw UnsupportedOperationException(generateUnsupportedMessage("FirWrappedArgumentExpression"))
    }

    override fun visitWrappedDelegateExpression(
        wrappedDelegateExpression: FirWrappedDelegateExpression,
        data: ExecutionContext
    ): J {
        throw UnsupportedOperationException(generateUnsupportedMessage("FirWrappedDelegateExpression"))
    }

    override fun visitWrappedExpression(wrappedExpression: FirWrappedExpression, data: ExecutionContext): J {
        throw UnsupportedOperationException(generateUnsupportedMessage("FirWrappedExpression"))
    }

    private fun visitNoReceiverExpression(): J {
        throw UnsupportedOperationException(generateUnsupportedMessage("FirNoReceiverExpression"))
    }

    /* Error element visits */
    override fun visitErrorExpression(errorExpression: FirErrorExpression, data: ExecutionContext): J {
        throw UnsupportedOperationException(generateUnsupportedMessage("FirErrorExpression"))
    }

    override fun visitErrorFunction(errorFunction: FirErrorFunction, data: ExecutionContext): J {
        throw UnsupportedOperationException(generateUnsupportedMessage("FirErrorFunction"))
    }

    override fun visitErrorImport(errorImport: FirErrorImport, data: ExecutionContext): J {
        throw UnsupportedOperationException(generateUnsupportedMessage("FirErrorImport"))
    }

    override fun visitErrorLoop(errorLoop: FirErrorLoop, data: ExecutionContext): J {
        throw UnsupportedOperationException(generateUnsupportedMessage("FirErrorLoop"))
    }

    override fun visitErrorProperty(errorProperty: FirErrorProperty, data: ExecutionContext): J {
        throw UnsupportedOperationException(generateUnsupportedMessage("FirErrorProperty"))
    }

    override fun visitErrorResolvedQualifier(
        errorResolvedQualifier: FirErrorResolvedQualifier,
        data: ExecutionContext
    ): J {
        throw UnsupportedOperationException(generateUnsupportedMessage("FirErrorResolvedQualifier"))
    }

    override fun visitErrorTypeRef(errorTypeRef: FirErrorTypeRef, data: ExecutionContext): J {
        throw UnsupportedOperationException(generateUnsupportedMessage("FirErrorTypeRef"))
    }

    private fun generateUnsupportedMessage(typeName: String): String {
        val msg = StringBuilder(typeName)
        msg.append(" is not supported at cursor: ")
        msg.append(source, cursor, min(source.length, cursor + 30))
        if (currentFile != null) {
            msg.append("in file: ")
            msg.append(currentFile!!.name)
        }
        return msg.toString()
    }

    override fun visitElement(element: FirElement, data: ExecutionContext): J? {
        var firElement = element
        val saveCursor = cursor
        whitespace()
        val node = nodes[cursor]
        cursor = saveCursor
        if (node != null) {
            when (node.elementType) {
                KtNodeTypes.PARENTHESIZED -> if (node.textRange.endOffset >= firElement.source!!.endOffset)
                    return wrapInParens<J>(firElement, data)

                KtNodeTypes.REFERENCE_EXPRESSION -> if (KtNodeTypes.POSTFIX_EXPRESSION == node.treeParent.elementType && firElement is FirBlock)
                    firElement = firElement.statements[1]

                KtNodeTypes.OPERATION_REFERENCE -> if (KtNodeTypes.PREFIX_EXPRESSION == node.treeParent.elementType && firElement is FirBlock)
                    firElement = firElement.statements[0]
            }
        }

        if ((firElement is FirExpression || firElement is FirVariableAssignment) && (firElement as FirStatement).annotations.isNotEmpty()) {
            val annotations = ArrayList<J.Annotation>(firElement.annotations.size)
            for (annotation in firElement.annotations) {
                annotations.add(visitElement(annotation, data) as J.Annotation)
            }
            var j = visitElement0(firElement, data)
            if (j is Statement && j !is Expression) {
                j = K.StatementExpression(randomId(), j)
            }
            return K.AnnotatedExpression(
                randomId(),
                Markers.EMPTY,
                annotations,
                j as Expression
            )
        }
        return visitElement0(firElement, data)
    }

    private fun visitElement0(firElement: FirElement, data: ExecutionContext): J? {
        return when (firElement) {
            // FIR error elements
            is FirErrorNamedReference -> visitErrorNamedReference(firElement, data)
            is FirErrorExpression -> visitErrorExpression(firElement, data)
            is FirErrorFunction -> visitErrorFunction(firElement, data)
            is FirErrorImport -> visitErrorImport(firElement, data)
            is FirErrorLoop -> visitErrorLoop(firElement, data)
            is FirErrorProperty -> visitErrorProperty(firElement, data)
            is FirErrorResolvedQualifier -> visitErrorResolvedQualifier(firElement, data)
            is FirErrorTypeRef -> visitErrorTypeRef(firElement, data)

            // FIR trees
            is FirAnnotationCall -> visitAnnotationCall(firElement, data)
            is FirAnonymousFunction -> visitAnonymousFunction(firElement, data)
            is FirAnonymousFunctionExpression -> visitAnonymousFunctionExpression(firElement, data)
            is FirAnonymousObject -> visitAnonymousObject(firElement, data)
            is FirAnonymousObjectExpression -> visitAnonymousObjectExpression(firElement, data)
            is FirArrayOfCall -> visitArrayOfCall(firElement, data)
            is FirBackingFieldReference -> visitBackingFieldReference(firElement, data)
            is FirBinaryLogicExpression -> visitBinaryLogicExpression(firElement, data)
            is FirBlock -> visitBlock(firElement, data)
            is FirBreakExpression -> visitBreakExpression(firElement, data)
            is FirCallableReferenceAccess -> visitCallableReferenceAccess(firElement, data)
            is FirCatch -> visitCatch(firElement, data)
            is FirCheckNotNullCall -> visitCheckNotNullCall(firElement, data)
            is FirComparisonExpression -> visitComparisonExpression(firElement, data)
            is FirConstExpression<*> -> visitConstExpression(firElement, data)
            is FirConstructor -> visitConstructor(firElement, data)
            is FirContinueExpression -> visitContinueExpression(firElement, data)
            is FirDoWhileLoop -> visitDoWhileLoop(firElement, data)
            is FirElvisExpression -> visitElvisExpression(firElement, data)
            is FirEnumEntry -> visitEnumEntry(firElement, data)
            is FirEqualityOperatorCall -> visitEqualityOperatorCall(firElement, data)
            is FirFunctionCall -> visitFunctionCall(firElement, data)
            is FirFunctionTypeRef -> visitFunctionTypeRef(firElement, data)
            is FirGetClassCall -> visitGetClassCall(firElement, data)
            is FirLabel -> visitLabel(firElement, data)
            is FirLambdaArgumentExpression -> visitLambdaArgumentExpression(firElement, data)
            is FirNamedArgumentExpression -> visitNamedArgumentExpression(firElement, data)
            is FirProperty -> visitProperty(firElement, data)
            is FirPropertyAccessExpression -> visitPropertyAccessExpression(firElement, data)
            is FirPropertyAccessor -> visitPropertyAccessor(firElement, data)
            is FirReceiverParameter -> visitReceiverParameter(firElement, data)
            is FirRegularClass -> visitRegularClass(firElement, data)
            is FirResolvedNamedReference -> visitResolvedNamedReference(firElement, data)
            is FirResolvedTypeRef -> visitResolvedTypeRef(firElement, data)
            is FirResolvedQualifier -> visitResolvedQualifier(firElement, data)
            is FirReturnExpression -> visitReturnExpression(firElement, data)
            is FirSafeCallExpression -> visitSafeCallExpression(firElement, data)
            is FirCheckedSafeCallSubject -> visitCheckedSafeCallSubject(firElement, data)
            is FirSimpleFunction -> visitSimpleFunction(firElement, data)
            is FirSmartCastExpression -> visitSmartCastExpression(firElement, data)
            is FirStarProjection -> visitStarProjection(firElement, data)
            is FirStringConcatenationCall -> visitStringConcatenationCall(firElement, data)
            is FirSuperReference -> visitSuperReference(firElement, data)
            is FirThisReceiverExpression -> visitThisReceiverExpression(firElement, data)
            is FirThrowExpression -> visitThrowExpression(firElement, data)
            is FirTypeOperatorCall -> visitTypeOperatorCall(firElement, data)
            is FirTypeParameter -> visitTypeParameter(firElement, data)
            is FirTryExpression -> visitTryExpression(firElement, data)
            is FirTypeAlias -> visitTypeAlias(firElement, data)
            is FirTypeProjectionWithVariance -> visitTypeProjectionWithVariance(firElement, data)
            is FirUserTypeRef -> visitUserTypeRef(firElement, data)
            is FirValueParameter -> visitValueParameter(firElement, data)
            is FirVariableAssignment -> visitVariableAssignment(firElement, data)
            is FirWhenBranch -> visitWhenBranch(firElement, data)
            is FirWhenExpression -> visitWhenExpression(firElement, data)
            is FirWhenSubjectExpression -> visitWhenSubjectExpression(firElement, data)
            is FirWhileLoop -> visitWhileLoop(firElement, data)
            is FirArgumentList -> visitArgumentList(firElement, data)
            is FirAugmentedArraySetCall -> visitAugmentedArraySetCall(firElement, data)
            is FirAssignmentOperatorStatement -> visitAssignmentOperatorStatement(firElement, data)
            is FirAnonymousInitializer -> visitAnonymousInitializer(firElement, data)
            is FirAnnotationArgumentMapping -> visitAnnotationArgumentMapping(firElement, data)
            is FirBackingField -> visitBackingField(firElement, data)
            is FirLegacyRawContractDescription -> visitLegacyRawContractDescription(firElement, data)
            is FirRawContractDescription -> visitRawContractDescription(firElement, data)
            is FirResolvedContractDescription -> visitResolvedContractDescription(firElement, data)
            is FirContractDescription -> visitContractDescription(firElement, data)
            is FirContextReceiver -> visitContextReceiver(firElement, data)
            is FirContractDescriptionOwner -> visitContractDescriptionOwner(firElement, data)
            is FirQualifiedAccessExpression -> visitQualifiedAccessExpression(firElement, data)
            is FirDelegatedConstructorCall -> visitDelegatedConstructorCall(firElement, data)
            is FirContextReceiverArgumentListOwner -> visitContextReceiverArgumentListOwner(firElement, data)
            is FirClassReferenceExpression -> visitClassReferenceExpression(firElement, data)
            is FirClassLikeDeclaration -> visitClassLikeDeclaration(firElement, data)
            is FirCall -> visitCall(firElement, data)
            is FirDynamicTypeRef -> visitDynamicTypeRef(firElement, data)
            is FirResolvedDeclarationStatus -> visitResolvedDeclarationStatus(firElement, data)
            is FirDeclarationStatus -> visitDeclarationStatus(firElement, data)
            is FirEffectDeclaration -> visitEffectDeclaration(firElement, data)
            is FirField -> visitField(firElement, data)
            is FirFunction -> visitFunction(firElement, data)
            is FirFunctionTypeParameter -> visitFunctionTypeParameter(firElement, data)
            is FirImplicitTypeRef -> visitImplicitTypeRef(firElement, data)
            is FirIntersectionTypeRef -> visitIntersectionTypeRef(firElement, data)
            is FirLoopJump -> visitLoopJump(firElement, data)
            is FirJump<*> -> visitJump(firElement as FirJump<out FirTargetElement>, data)
            is FirNamedReference -> visitNamedReference(firElement, data)
            is FirPlaceholderProjection -> visitPlaceholderProjection(firElement, data)
            is FirThisReference -> visitThisReference(firElement, data)
            is FirReference -> visitReference(firElement, data)
            is FirResolvable -> visitResolvable(firElement, data)
            is FirResolvedImport -> visitResolvedImport(firElement, data)
            is FirResolvedReifiedParameterReference -> visitResolvedReifiedParameterReference(firElement, data)
            is FirSpreadArgumentExpression -> visitSpreadArgumentExpression(firElement, data)
            is FirTypeRefWithNullability -> visitTypeRefWithNullability(firElement, data)
            is FirTypeRef -> visitTypeRef(firElement, data)
            is FirTypeParameterRef -> visitTypeParameterRef(firElement, data)
            is FirTypeParametersOwner -> visitTypeParametersOwner(firElement, data)
            is FirTypeProjection -> visitTypeProjection(firElement, data)
            is FirVarargArgumentsExpression -> visitVarargArgumentsExpression(firElement, data)
            is FirWrappedArgumentExpression -> visitWrappedArgumentExpression(firElement, data)
            is FirWrappedExpression -> visitWrappedExpression(firElement, data)
            is FirNoReceiverExpression -> visitNoReceiverExpression()

            else -> throw IllegalArgumentException("Unsupported FirElement " + firElement.javaClass.name)
        }
    }

    private fun <J2 : J?> wrapInParens(firElement: FirElement, data: ExecutionContext): J {
        val prefix = sourceBefore("(")
        @Suppress("UNCHECKED_CAST")
        return J.Parentheses(
            randomId(),
            prefix,
            Markers.EMPTY,
            padRight(visitElement(firElement, data)!!, sourceBefore(")")) as JRightPadded<J2>
        )
    }

    private fun createIdentifier(name: String?): J.Identifier {
        return createIdentifier(name ?: "", null, null)
    }

    private fun createIdentifier(name: String?, firElement: FirElement): J.Identifier {
        val type = type(firElement, getCurrentFile())
        return createIdentifier(
            name ?: "",
            if (type is JavaType.Variable) type.type else type,
            if (type is JavaType.Variable) type else null
        )
    }

    @OptIn(SymbolInternals::class)
    private fun createIdentifier(name: String, namedReference: FirResolvedNamedReference): J.Identifier {
        val resolvedSymbol = resolvedSymbol(namedReference)
        if (resolvedSymbol is FirVariableSymbol<*>) {
            var owner: JavaType.FullyQualified? = null
            val lookupTag: ConeClassLikeLookupTag? = resolvedSymbol.containingClassLookupTag()
            if (lookupTag != null && lookupTag.toSymbol(firSession) !is FirAnonymousObjectSymbol) {
                // TODO check type attribution for `FirAnonymousObjectSymbol` case
                owner =
                    type(lookupTag.toFirRegularClassSymbol(firSession)!!.fir) as JavaType.FullyQualified?
            }
            return createIdentifier(
                name, type(namedReference, getCurrentFile()),
                variableType(namedReference, owner, getCurrentFile())
            )
        }
        return createIdentifier(name, namedReference as FirElement)
    }

    private fun createIdentifier(
        name: String,
        type: JavaType?,
        fieldType: JavaType.Variable?
    ): J.Identifier {
        val prefix = whitespace()
        val isQuotedSymbol = source[cursor] == '`'
        val value: String
        if (isQuotedSymbol) {
            val closingQuoteIdx = source.indexOf('`', cursor + 1)
            value = source.substring(cursor, closingQuoteIdx + 1)
            cursor += value.length
        } else {
            value = name
            skip(value)
        }
        return J.Identifier(
            randomId(),
            prefix,
            Markers.EMPTY,
            emptyList(),
            value,
            type,
            fieldType
        )
    }

    private fun createImplicitMethodDeclaration(name: String): J.MethodDeclaration {
        return J.MethodDeclaration(
            randomId(),
            Space.EMPTY,
            Markers.EMPTY,
            emptyList(),
            emptyList(),
            null,
            null,
            J.MethodDeclaration.IdentifierWithAnnotations(
                J.Identifier(
                    randomId(),
                    Space.EMPTY,
                    Markers.EMPTY,
                    emptyList(),
                    name,
                    null,
                    null
                ),
                emptyList()
            ),
            JContainer.empty(),
            null,
            null,
            null,
            null
        ).withMarkers(Markers.EMPTY.addIfAbsent(Implicit(randomId())))
    }

    private fun mapAnnotations(firAnnotations: List<FirAnnotation>): MutableList<J.Annotation>? {
        if (firAnnotations.isEmpty()) {
            return null
        }
        val annotations: MutableList<J.Annotation> = ArrayList(firAnnotations.size)
        for (annotation in firAnnotations) {
            val a = visitElement(annotation, data) as J.Annotation?
            if (a != null) {
                annotations.add(a)
            }
        }
        return annotations
    }

    private fun mapControlParentheses(firElement: FirElement): J.ControlParentheses<Expression> {
        val controlParenPrefix = whitespace()
        skip("(")
        return J.ControlParentheses(
            randomId(), controlParenPrefix, Markers.EMPTY,
            convertToExpression(
                firElement,
                { sourceBefore(")") }, data
            )!!
        )
    }

    private fun mapForLoop(firBlock: FirBlock): J {
        val forLoop = firBlock.statements[1] as FirWhileLoop
        val receiver = forLoop.block.statements[0] as FirProperty
        var label: J.Label? = null
        if (forLoop.label != null) {
            label = visitElement(forLoop.label!!, data) as J.Label
        }
        val prefix = whitespace()
        skip("for")
        val controlPrefix = sourceBefore("(")
        val variable: J.VariableDeclarations?
        val additionalVariables: Int
        if ("<destruct>" == receiver.name.asString()) {
            additionalVariables =
                source.substring(cursor, source.indexOf(')', cursor) + 1).split(",".toRegex())
                    .dropLastWhile { it.isEmpty() }
                    .toTypedArray().size
            val variablePrefix = sourceBefore("(")
            val statements = forLoop.block.statements
            val variables: MutableList<JRightPadded<J.VariableDeclarations.NamedVariable>> =
                ArrayList(additionalVariables)
            // Skip the first statement at position 0.
            for (i in 1 until additionalVariables + 1) {
                val statement = statements[i]
                val part = visitElement(statement, data) as J.VariableDeclarations
                var named = part.padding.variables[0]
                named = named.withElement(named.element.withName(named.element.name.withPrefix(part.prefix)))
                val after = if (i == additionalVariables) sourceBefore(")") else sourceBefore(",")
                named = named.withAfter(after)
                variables.add(named)
            }
            variable = J.VariableDeclarations(
                randomId(),
                variablePrefix,
                Markers.EMPTY,
                emptyList(),
                emptyList(),
                null,
                null,
                emptyList(),
                variables
            )
        } else {
            variable = visitElement(receiver, data) as J.VariableDeclarations
        }
        val afterVariable = sourceBefore("in")
        val loopCondition = firBlock.statements[0] as FirProperty
        val expression: Expression = convertToExpression(
            (loopCondition.initializer as FirFunctionCall?)!!.explicitReceiver!!,
            data
        )!!
        val afterExpression = sourceBefore(")")
        val control = J.ForEachLoop.Control(
            randomId(),
            controlPrefix,
            Markers.EMPTY,
            padRight(variable, afterVariable),
            padRight(expression, afterExpression)
        )
        val body: JRightPadded<Statement> = if (forLoop.block.statements.isNotEmpty()) {
            // actual loop body is contained as a nested block of the last statement
            val block = visitBlock(forLoop.block.statements[forLoop.block.statements.size - 1] as FirBlock, emptySet(), data) as Statement
            padRight(block, Space.EMPTY)
        } else {
            padRight(J.Empty(randomId(), Space.EMPTY, Markers.EMPTY), Space.EMPTY)
        }

        val statement = J.ForEachLoop(
            randomId(),
            prefix,
            Markers.EMPTY,
            control,
            body
        )
        return if (label != null) label.withStatement(statement) else statement
    }

    private fun mapToJModifier(text: String, annotations: List<J.Annotation>): J.Modifier {
        val prefix = whitespace()
        val type: J.Modifier.Type
        var keyword: String? = null
        when (text) {
            "public" -> type = J.Modifier.Type.Public
            "protected" -> type = J.Modifier.Type.Protected
            "private" -> type = J.Modifier.Type.Private
            "abstract" -> type = J.Modifier.Type.Abstract
            "val" -> type = J.Modifier.Type.Final
            else -> {
                type = J.Modifier.Type.LanguageExtension
                keyword = text
            }
        }
        skip(text)
        return J.Modifier(randomId(), prefix, Markers.EMPTY, keyword, type, annotations)
    }

    private fun mapOperation(firOp: FirOperation): J.Binary.Type {
        val op: J.Binary.Type = when (firOp) {
            FirOperation.EQ -> J.Binary.Type.Equal
            FirOperation.NOT_EQ -> J.Binary.Type.NotEqual
            FirOperation.GT -> J.Binary.Type.GreaterThan
            FirOperation.GT_EQ -> J.Binary.Type.GreaterThanOrEqual
            FirOperation.LT -> J.Binary.Type.LessThan
            FirOperation.LT_EQ -> J.Binary.Type.LessThanOrEqual
            else -> throw IllegalArgumentException("Unsupported FirOperation does not map to J.Binary.Type: " + firOp.name)
        }
        return op
    }

    private fun isUnaryOperation(name: String): Boolean {
        return "dec" == name || "inc" == name || "not" == name || "unaryMinus" == name || "unaryPlus" == name
    }

    private fun getCurrentFile(): FirBasedSymbol<*>? {
        return if (currentFile == null) null else currentFile!!.symbol
    }

    private fun at(c: Char) = cursor < source.length && source[cursor] == c

    private fun skip(token: String?): Boolean {
        if (token != null && source.startsWith(token, cursor)) {
            cursor += token.length
            return true
        }
        return false
    }

    private fun cursor(n: Int) {
        cursor = n
    }

    private fun endPos(t: FirElement): Int {
        if (t is FirThisReceiverExpression) {
            return 0
        } else checkNotNull(t.source) { "Unexpected null source ... fix me." }
        return t.source!!.endOffset
    }

    private fun getModifierList(element: PsiElement?): KtModifierList? {
        if (element == null) {
            return null
        }
        val modifierList = PsiTreeUtil.findChildOfType(element, KtModifierList::class.java)
        if (modifierList != null) {
            // There may be multiple modifier lists in the element, and we only want the modifier list for the element.
            for (child in element.children) {
                // The element's start offset will be at the last leading comment.
                if (child is KtModifierList && modifierList.textRange.startOffset == child.getTextRange().startOffset) {
                    return modifierList
                }
            }
        }
        return null
    }

    private fun getRealPsiElement(element: FirElement?): PsiElement? {
        return if ((element?.source == null) || (element.source is KtFakeSourceElement)) {
            null
        } else {
            (element.source as KtRealPsiSourceElement?)?.psi
        }
    }

    private fun getPsiElement(element: FirElement?): PsiElement? {
        return if (element?.source == null) {
            null
        } else if (element.source is KtFakeSourceElement) {
            (element.source as KtFakeSourceElement).psi
        } else {
            (element.source as KtRealPsiSourceElement?)?.psi
        }
    }

    private fun convertToBlock(t: FirSingleExpressionBlock, data: ExecutionContext): J.Block {
        var j: J = visitElement(t, data)!!
        if (j !is Statement && j is Expression) {
            j = K.ExpressionStatement(randomId(), j)
        }
        return J.Block(
            randomId(),
            Space.EMPTY,
            Markers.EMPTY.addIfAbsent(OmitBraces(randomId())).addIfAbsent(SingleExpressionBlock(randomId())),
            JRightPadded.build(false),
            listOf(JRightPadded.build(j as Statement)),
            Space.EMPTY
        )
    }

    @Suppress("UNCHECKED_CAST")
    private fun <J2 : J> convertToExpression(t: FirElement, data: ExecutionContext): J2? {
        var j: J? = visitElement(t, data)
        if (j is Statement && j !is Expression) {
            j = K.StatementExpression(randomId(), j)
        }
        return j as J2?
    }

    @Suppress("UNCHECKED_CAST")
    private fun <J2 : J> convertToExpression(
        t: FirElement,
        suffix: Function<FirElement, Space>,
        data: ExecutionContext
    ): JRightPadded<J2>? {
        val j: J? = visitElement(t, data)
        var j2: J2? = null
        if (j is Statement && j !is Expression) {
            j2 = K.StatementExpression(randomId(), j) as J2
        } else if (j != null) {
            j2 = j as J2
        }
        val rightPadded = if (j2 == null) null else JRightPadded(j2, suffix.apply(t), Markers.EMPTY)
        cursor(max(endPos(t), cursor)) // if there is a non-empty suffix, the cursor may have already moved past it
        return rightPadded
    }

    @Suppress("SameParameterValue")
    private fun <J2 : J> convertAll(
        elements: List<FirElement>,
        innerDelim: String,
        delim: String,
        data: ExecutionContext
    ): MutableList<JRightPadded<J2>> {
        return convertAll0(elements, data, innerDelim, delim) {
            @Suppress("UNCHECKED_CAST")
            it as J2
        }
    }

    @Suppress("SameParameterValue")
    private fun <J2 : J> convertAllToExpressions(
        elements: List<FirElement>,
        innerDelim: String,
        delim: String,
        data: ExecutionContext
    ): MutableList<JRightPadded<J2>> {
        return convertAll0(elements, data, innerDelim, delim) {
            if (it is Statement && it !is Expression) {
                K.StatementExpression(randomId(), it)
            }
            @Suppress("UNCHECKED_CAST")
            it as J2?
        }
    }

    private fun <J2 : J> KotlinParserVisitor.convertAll0(
        elements: List<FirElement>,
        data: ExecutionContext,
        innerDelim: String,
        delim: String,
        map: (J?) -> J2?
    ): MutableList<JRightPadded<J2>> {
        val elementCount = elements.size
        val converted: MutableList<JRightPadded<J2>> = ArrayList(elementCount)

        var j: J2? = null
        var rightPadded: JRightPadded<J2>

        for (i in elements.indices) {
            val element = elements[i]

            if (element.source != null) {
                val saveCursor = cursor
                try {
                    j = map(visitElement(element, data))
                } catch (e: Exception) {
                    if (element.source == null || getRealPsiElement(element) == null) {
                        throw KotlinParsingException("Failed to parse declaration", e)
                    }
                    cursor = saveCursor
                    val prefix = whitespace()
                    var text = getRealPsiElement(element)!!.text
                    if (prefix.comments.isNotEmpty()) {
                        val lastComment = prefix.comments[prefix.comments.size - 1]
                        val prefixText = lastComment.printComment(Cursor(null, lastComment)) + lastComment.suffix
                        text = text.substring(prefixText.length)
                    }
                    @Suppress("UNCHECKED_CAST")
                    j = J.Unknown(
                        randomId(),
                        prefix,
                        Markers.EMPTY,
                        J.Unknown.Source(
                            randomId(),
                            Space.EMPTY,
                            Markers.build(
                                listOf(
                                    ParseExceptionResult.build(
                                        KotlinParser::class.java, e
                                    )
                                        .withTreeType(element.source!!.kind.toString())
                                )
                            ),
                            text
                        )
                    ) as J2
                    skip(text)
                }
            } else {
                j = map(visitElement(element, data))
            }

            if (i < elementCount - 1) {
                rightPadded = if (j != null) {
                    padRight(j, sourceBefore(innerDelim))
                } else {
                    continue
                }

                converted.add(rightPadded)
            }
        }

        // handle last element
        val space = whitespace()
        if (j != null) {
            rightPadded = if (skip(",")) padRight(j, space).withMarkers(
                    Markers.build(
                            listOf(
                                    TrailingComma(
                                            randomId(), whitespace()
                                    )
                            )
                    )
            ) else padRight(j, space)
        } else {
            @Suppress("UNCHECKED_CAST")
            j = J.Empty(randomId(), Space.EMPTY, Markers.EMPTY) as J2
            rightPadded = padRight(j, space)
        }
        skip(delim)
        converted.add(rightPadded)

        return if (converted.isEmpty()) mutableListOf() else converted
    }

    private fun <K2 : J> maybeSemicolon(k: K2): JRightPadded<K2> {
        val saveCursor = cursor
        var beforeSemi: Space = whitespace()
        var semicolon: Semicolon? = null
        if (cursor < source.length && skip(";")) {
            semicolon = Semicolon(randomId())
        } else {
            beforeSemi = Space.EMPTY
            cursor(saveCursor)
        }
        var padded = JRightPadded.build(k).withAfter(beforeSemi)
        if (semicolon != null) {
            padded = padded.withMarkers(padded.markers.add(semicolon))
        }
        return padded
    }

    private fun <K2 : J> maybeTrailingComma(k: K2): JRightPadded<K2> {
        val saveCursor = cursor
        var beforeComma: Space = whitespace()
        var comma: TrailingComma? = null
        if (cursor < source.length && skip(",")) {
            comma = TrailingComma(randomId(), whitespace())
        } else {
            beforeComma = Space.EMPTY
            cursor(saveCursor)
        }
        var padded = JRightPadded.build(k).withAfter(beforeComma)
        if (comma != null) {
            padded = padded.withMarkers(padded.markers.add(comma))
        }
        return padded
    }

    private fun <T> padLeft(left: Space, tree: T & Any): JLeftPadded<T> {
        return JLeftPadded(left, tree, Markers.EMPTY)
    }

    private fun <T> padRight(tree: T & Any, right: Space?): JRightPadded<T> {
        return JRightPadded(tree, right ?: Space.EMPTY, Markers.EMPTY)
    }

    private fun positionOfNext(untilDelim: String): Int {
        var inMultiLineComment = false
        var inSingleLineComment = false
        var delimIndex = cursor
        while (delimIndex < source.length - untilDelim.length + 1) {
            if (inSingleLineComment) {
                if (source[delimIndex] == '\n') {
                    inSingleLineComment = false
                }
            } else {
                if (source.length - untilDelim.length > delimIndex + 1) {
                    val c1 = source[delimIndex]
                    val c2 = source[delimIndex + 1]
                    if (c1 == '/') {
                        if (c2 == '/') {
                            inSingleLineComment = true
                            delimIndex++
                        } else if (c2 == '*') {
                            inMultiLineComment = true
                            delimIndex++
                        }
                    } else if (c1 == '*') {
                        if (c2 == '/') {
                            inMultiLineComment = false
                            delimIndex += 2
                        }
                    }
                }
                if (!inMultiLineComment && !inSingleLineComment) {
                    if (source.startsWith(untilDelim, delimIndex)) {
                        break // found it!
                    }
                }
            }
            delimIndex++
        }
        return if (delimIndex > source.length - untilDelim.length) -1 else delimIndex
    }

    private fun sourceBefore(untilDelim: String): Space {
        val delimIndex = positionOfNext(untilDelim)
        if (delimIndex < 0) {
            return Space.EMPTY // unable to find this delimiter
        }
        val space = Space.format(source, cursor, delimIndex)
        cursor = delimIndex + untilDelim.length // advance past the delimiter
        return space
    }

    private fun whitespace(): Space {
        val nextNonWhitespace = StringUtils.indexOfNextNonWhitespace(cursor, source)
        if (nextNonWhitespace == cursor) {
            return Space.EMPTY
        }
        val space = Space.format(source, cursor, nextNonWhitespace)
        cursor = nextNonWhitespace
        return space
    }

    companion object {
        private val augmentedAssignOperators = setOf("plusAssign", "minusAssign", "timesAssign", "divAssign", "remAssign")
    }
}<|MERGE_RESOLUTION|>--- conflicted
+++ resolved
@@ -4103,49 +4103,8 @@
                         randomId(),
                         whitespace(),
                         Markers.EMPTY,
-<<<<<<< HEAD
-                        emptyList(),
-                        if (firPrimaryConstructor.delegatedConstructor!!.isThis) "this" else "super",
-                        type(typeRef),
-                        null
-                    ),
-                    args,
-                    type(resolvedSymbol(firPrimaryConstructor.delegatedConstructor!!.calleeReference.resolved!!)) as? JavaType.Method
-                )
-                if (primaryConstructor == null) {
-                    primaryConstructor = J.MethodDeclaration(
-                        randomId(),
-                        Space.EMPTY,
-                        Markers.build(
-                            listOf(
-                                PrimaryConstructor(randomId()),
-                                Implicit(randomId())
-                            )
-                        ),
-                        emptyList(), // TODO annotations
-                        emptyList(), // TODO modifiers
-                        null,
-                        null,
-                        J.MethodDeclaration.IdentifierWithAnnotations(
-                            name.withMarkers(name.markers.addIfAbsent(Implicit(randomId()))),
-                            emptyList()
-                        ),
-                        JContainer.empty(),
-                        null,
-                        J.Block(
-                            randomId(),
-                            Space.EMPTY,
-                            Markers.EMPTY.addIfAbsent(OmitBraces(randomId())),
-                            JRightPadded(false, Space.EMPTY, Markers.EMPTY),
-                            listOf(JRightPadded.build(delegationCall)),
-                            Space.EMPTY
-                        ),
-                        null,
-                        null // TODO type
-=======
                         visitElement(typeRef, data) as TypeTree,
                         mapFunctionalCallArguments(firPrimaryConstructor.delegatedConstructor!!)
->>>>>>> f5fd04e6
                     )
                     markers = markers.addIfAbsent(PrimaryConstructor(randomId()))
                     element = delegationCall
