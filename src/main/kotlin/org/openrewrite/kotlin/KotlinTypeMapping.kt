--- conflicted
+++ resolved
@@ -923,15 +923,11 @@
     }
 
     private fun javaArrayType(type: JavaArrayType, signature: String): JavaType {
-<<<<<<< HEAD
-        val arrayType = Array(null, null, null)
-=======
         val arrayType = Array(
             null,
             null,
             null
         )
->>>>>>> 64dba29f
         typeCache.put(signature, arrayType)
         val classType = type(type.componentType)
         arrayType.unsafeSet(classType, null)
